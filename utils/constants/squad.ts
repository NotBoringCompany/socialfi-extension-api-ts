/** the initial max members allowed for new squads */
export const INITIAL_MAX_MEMBERS = 10;
/** the max amount of max members a squad can have */
export const MAX_MEMBERS_LIMIT = 100;
/** the max number of leaders a squad can have */
export const MAX_LEADERS_LIMIT = 1;

/** the increase in max members count upon upgrading once */
export const MAX_MEMBERS_INCREASE_UPON_UPGRADE = 5;

/**
<<<<<<< HEAD
=======
 * Gets the total number of leaders allowed for a squad given the current max members count.
 */
export const SQUAD_MAX_LEADERS = (currentMaxMembers: number) => {
    if (currentMaxMembers < 25) {
        return 1;
    } else if (currentMaxMembers < 50) {
        return 2;
    } else if (currentMaxMembers < 100) {
        return 3;
    } else {
        return 5;
    }
}

/**
>>>>>>> 5ae03c71
 * Gets the cost (in xCookies) for upgrading the max members count of a squad.
 * 
 * Each upgrade increases the max members count by `MAX_MEMBERS_INCREASE_UPON_UPGRADE`.
 */
export const UPGRADE_SQUAD_MAX_MEMBERS_COST = (currentMaxMembers: number) => {
    if (currentMaxMembers < 25) {
        return 2;
    } else if (currentMaxMembers < 50) {
        return 5;
    } else if (currentMaxMembers < 100) {
        return 10;
    } else {
        throw new Error('Cannot upgrade max members count beyond 100.');
    }
}

/** cost in xCookies for creating a squad */
export const CREATE_SQUAD_COST = 5;<|MERGE_RESOLUTION|>--- conflicted
+++ resolved
@@ -9,24 +9,6 @@
 export const MAX_MEMBERS_INCREASE_UPON_UPGRADE = 5;
 
 /**
-<<<<<<< HEAD
-=======
- * Gets the total number of leaders allowed for a squad given the current max members count.
- */
-export const SQUAD_MAX_LEADERS = (currentMaxMembers: number) => {
-    if (currentMaxMembers < 25) {
-        return 1;
-    } else if (currentMaxMembers < 50) {
-        return 2;
-    } else if (currentMaxMembers < 100) {
-        return 3;
-    } else {
-        return 5;
-    }
-}
-
-/**
->>>>>>> 5ae03c71
  * Gets the cost (in xCookies) for upgrading the max members count of a squad.
  * 
  * Each upgrade increases the max members count by `MAX_MEMBERS_INCREASE_UPON_UPGRADE`.
