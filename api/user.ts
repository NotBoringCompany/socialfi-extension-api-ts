import { ReturnValue, Status } from '../utils/retVal';
import { createUserWallet } from '../utils/wallet';
import { createRaft } from './raft';
import { generateHashSalt, generateObjectId, generateReferralCode } from '../utils/crypto';
import { addBitToDatabase, getLatestBitId, randomizeFarmingStats, summonBit } from './bit';
import { RANDOMIZE_GENDER, getBitStatsModifiersFromTraits, randomizeBitTraits, randomizeBitType } from '../utils/constants/bit';
import { ObtainMethod } from '../models/obtainMethod';
import { IslandModel, LeaderboardModel, SquadLeaderboardModel, SquadModel, StarterCodeModel, UserModel, WONDERBITS_CONNECTION } from '../utils/constants/db';
import { addIslandToDatabase, getLatestIslandId, placeBit, randomizeBaseResourceCap, summonIsland } from './island';
import { POIName } from '../models/poi';
import { ExtendedResource, SimplifiedResource } from '../models/resource';
import { resources } from '../utils/constants/resource';
import { BeginnerRewardData, BeginnerRewardType, DailyLoginRewardData, DailyLoginRewardType, ExtendedXCookieData, PlayerEnergy, User, UserNewProfile, XCookieSource } from '../models/user';
import {
    DAILY_REROLL_BONUS_MILESTONE,
    ENERGY_POTION_RECOVERY,
    GET_BEGINNER_REWARDS,
    GET_DAILY_LOGIN_REWARDS,
    GET_SEASON_0_PLAYER_LEVEL,
    GET_SEASON_0_PLAYER_LEVEL_REWARDS,
    GET_SEASON_0_REFERRAL_REWARDS,
    MAX_BEGINNER_REWARD_DAY,
    MAX_ENERGY_CAP,
    MAX_ENERGY_POTION_CAP,
    MAX_INVENTORY_WEIGHT
} from '../utils/constants/user';
import { ReferralData, ReferralReward, ReferredUserData } from '../models/invite';
import { BitOrbType } from '../models/bitOrb';
import { TerraCapsulatorType } from '../models/terraCapsulator';
import { Item } from '../models/item';
import { BitRarity, BitTrait } from '../models/bit';
import { IslandStatsModifiers, IslandType } from '../models/island';
import { Modifier } from '../models/modifier';
import { LeaderboardPointsSource } from '../models/leaderboard';
import { FoodType } from '../models/food';
import { BoosterItem } from '../models/booster';
import { BASE_CARESS_PER_TAPPING, BASE_ENERGY_PER_TAPPING, ISLAND_TAPPING_REQUIREMENT, randomizeIslandTraits } from '../utils/constants/island';
import { Signature, recoverMessageAddress } from 'viem';
import { joinReferrerSquad } from './squad';
import { ExtendedDiscordProfile, ExtendedProfile } from '../utils/types';
import * as dotenv from 'dotenv';
import { TelegramAuthData } from '../utils/telegram';
import { sendMailsToNewUser } from './mail';
import { ClientSession } from 'mongoose';
import { LineProfile } from '../models/line';
import { recoverFromMessage } from './kaia';
import { redis } from '../utils/constants/redis';

/**
 * Returns the user's data.
 */
export const getUserData = async (twitterId: string): Promise<ReturnValue> => {
    try {
        const user = await UserModel.findOne({ twitterId }).lean();

        if (!user) {
            return {
                status: Status.ERROR,
                message: `(getUserData) User not found.`,
            };
        }

        return {
            status: Status.SUCCESS,
            message: `(getUserData) User data fetched.`,
            data: {
                user,
            },
        };
    } catch (err: any) {
        return {
            status: Status.ERROR,
            message: `(getUserData) ${err.message}`,
        };
    }
};

/**
 * Create a new user
 */
export const createNewUser = async (profile: UserNewProfile, _session?: ClientSession): Promise<ReturnValue> => {
    const session = _session ?? (await WONDERBITS_CONNECTION.startSession());
    if (!_session) session.startTransaction();

    try {
        // generates a new object id for the user
        const userObjectId = generateObjectId();

        // creates a new raft for the user with the generated user object id
        const { status, message, data } = await createRaft(userObjectId);
        if (status !== Status.SUCCESS) {
            return {
                status,
                message: `(createNewUser) Error from createRaft: ${message}`,
            };
        }

        // initialize PlayerEnergy for new user
        const newEnergy: PlayerEnergy = {
            currentEnergy: MAX_ENERGY_CAP,
            maxEnergy: MAX_ENERGY_CAP,
            dailyEnergyPotion: MAX_ENERGY_POTION_CAP,
        }

        // creates the wallet for the user
        const { privateKey, address } = createUserWallet();

        const newUser = new UserModel({
            _id: userObjectId,
            twitterId: profile.id,
            twitterProfilePicture: profile.profilePicture,
            twitterUsername: profile?.username,
            twitterDisplayName: profile?.name,
            method: profile.method,
            createdTimestamp: Math.floor(Date.now() / 1000),
            // invite code data will be null until users input their invite code.
            inviteCodeData: {
                usedStarterCode: null,
                usedReferralCode: null,
                referrerId: null,
            },
            referralData: {
                referralCode: generateReferralCode(),
                referredUsersData: [],
                claimableReferralRewards: {
                    xCookies: 0,
                    leaderboardPoints: 0,
                },
            },
            wallet: {
                privateKey,
                address,
            },
            secondaryWallets: [],
            openedTweetIdsToday: [],
            inventory: {
                weight: 0,
                maxWeight: MAX_INVENTORY_WEIGHT,
                xCookieData: {
                    currentXCookies: 0,
                    extendedXCookieData: [],
                },
                resources: [],
                items: [
                    {
                        type: BoosterItem['GATHERING_PROGRESS_BOOSTER_1000'],
                        amount: 1,
                    },
                ],
                bitCosmeticIds: [],
                foods: [
                    {
                        type: FoodType['BURGER'],
                        amount: 1,
                    },
                ],
                raftId: data.raft.raftId,
                islandIds: [],
                bitIds: [],
            },
            inGameData: {
                level: 1,
                energy: newEnergy,
                mastery: {
                    tapping: {
                        level: 1,
                        totalExp: 0,
                        rerollCount: 6,
                    },
                    // empty crafting for now (so it can be more flexible)
                    // crafting: {},
                    // empty berry factory for now (so it can be more flexible)
                    berryFactory: {},
                },
                completedTutorialIds: [],
                beginnerRewardData: {
                    lastClaimedTimestamp: 0,
                    isClaimable: true,
                    daysClaimed: [],
                    daysMissed: [],
                },
                dailyLoginRewardData: {
                    lastClaimedTimestamp: 0,
                    isDailyClaimable: true,
                    consecutiveDaysClaimed: 0,
                },
                squadId: null,
                lastLeftSquad: 0,
                location: POIName.HOME,
                travellingTo: null,
                destinationArrival: 0,
            },
        });

        await newUser.save({ session });

        // summon a starting bit, set last parameter as true
        const bitResult = await summonBit(newUser._id, BitRarity.COMMON, session, true);
        if (bitResult.status !== Status.SUCCESS) {
            throw new Error('Failed to summon bit');
        }

        // summon a starting island
        const islandResult = await summonIsland(newUser._id, IslandType.PRIMAL_ISLES, session);
        if (islandResult.status !== Status.SUCCESS) {
            throw new Error('Failed to summon island');
        }

        // commit the transaction only if this function started it
        if (!_session) {
            await session.commitTransaction();
        }

        // send any necessary mails to the new user (mails with `includeNewUsers` set to true)
        await sendMailsToNewUser(newUser.twitterId);

        return {
            status: Status.SUCCESS,
            message: `(createNewUser) User created sucessfully`,
            data: {
                newUser
            }
        }
    } catch (err: any) {
         // abort the transaction if an error occurs
         if (!_session) {
            await session.abortTransaction();
        }

        return {
            status: Status.ERROR,
            message: `(createNewUser) Error: ${err.message}`
        }
    } finally {
        if (!_session) {
            session.endSession();
        }
    }
}

/**
 * Twitter login logic. Creates a new user or simply log them in if they already exist.
 *
 * If users sign up, they are required to input an invite code (either from a starter code or a referral code).
 * Otherwise, they can't sign up.
 *
 * Also callable from admin for external account creations (e.g. from Wonderchamps for the current structure format (will be refactored)).
 * If so, `adminKey` is required.
 */
export const handleTwitterLogin = async (twitterId: string, adminCall: boolean, profile?: ExtendedProfile | null, adminKey?: string): Promise<ReturnValue> => {
    try {
        let loginType: 'Register' | 'Login';
        // if adminCall, check if the admin key is valid.
        if (adminCall) {
            if (!adminKey || adminKey !== process.env.ADMIN_KEY) {
                return {
                    status: Status.UNAUTHORIZED,
                    message: `(handleTwitterLogin) Unauthorized admin call.`,
                };
            }
        }

        const preregisteredUser = await UserModel.findOne({ $and: [{ twitterUsername: profile.username }, { twitterId: null }] }).lean();
        if (preregisteredUser && !adminCall) return handlePreRegister(twitterId, profile);

        const user = await UserModel.findOne({ twitterId }).lean();

        // if user doesn't exist, create a new user
        if (!user) {
            // generates a new object id for the user
            const userObjectId = generateObjectId();
            loginType = 'Register';

            // creates a new raft for the user with the generated user object id
            const { status, message, data } = await createRaft(userObjectId);

            if (status !== Status.SUCCESS) {
                return {
                    status,
                    message: `(handleTwitterLogin) Error from createRaft: ${message}`,
                };
            }

            // get the latest bit ID from the database
            const { status: bitIdStatus, message: bitIdMessage, data: bitIdData } = await getLatestBitId();

            if (bitIdStatus !== Status.SUCCESS) {
                return {
                    status: bitIdStatus,
                    message: `(handleTwitterLogin) Error from getLatestBitId: ${bitIdMessage}`,
                };
            }

            const rarity = BitRarity.COMMON;
            const bitType = randomizeBitType();

            const traits = randomizeBitTraits(rarity);

            const bitStatsModifiers = getBitStatsModifiersFromTraits(traits.map((trait) => trait.trait));

            // add a premium common bit to the user's inventory (users get 1 for free when they sign up)
            const {
                status: bitStatus,
                message: bitMessage,
                data: bitData,
            } = await addBitToDatabase({
                bitId: bitIdData?.latestBitId + 1,
                bitType,
                bitNameData: {
                    name: bitType,
                    lastChanged: 0,
                },
                rarity,
                gender: RANDOMIZE_GENDER(),
                premium: true,
                owner: userObjectId,
                purchaseDate: Math.floor(Date.now() / 1000),
                obtainMethod: ObtainMethod.SIGN_UP,
                placedIslandId: 0,
                lastRelocationTimestamp: 0,
                currentFarmingLevel: 1, // starts at level 1
                traits,
                farmingStats: {
                    ...randomizeFarmingStats(rarity),
                    currentEnergy: 50, // set energy to half for tutorial purposes
                },
                bitStatsModifiers,
            });

            if (bitStatus !== Status.SUCCESS) {
                return {
                    status: bitStatus,
                    message: `(handleTwitterLogin) Error from addBitToDatabase: ${bitMessage}`,
                };
            }

            const islandStatsModifiers: IslandStatsModifiers = {
                resourceCapModifiers: [],
                gatheringRateModifiers: [],
            };
    
            // check the bit's traits
            // if it has influential, antagonistic, famous or mannerless, then:
            // if influential, add 1% to gathering rate modifiers of the island
            // if antagonistic, reduce 1% to gathering rate modifiers of the island
            // if famous, add 0.5% to gathering rate modifiers of the island
            // if mannerless, reduce 0.5% to gathering rate modifiers of the island
            if (traits.some((trait) => trait.trait === BitTrait.INFLUENTIAL)) {
                // add 1% to gathering rate modifiers of the island
                const gatheringRateModifier: Modifier = {
                    origin: `Bit ID ${bitData.bit.bitId}'s Trait: Influential`,
                    value: 1.01,
                };
    
                islandStatsModifiers.gatheringRateModifiers.push(gatheringRateModifier);
            }
    
            // if the bit has antagonistic trait
            if (traits.some((trait) => trait.trait === BitTrait.ANTAGONISTIC)) {
                // reduce 1% to gathering rate modifiers of the island
                const gatheringRateModifier: Modifier = {
                    origin: `Bit ID ${bitData.bit.bitId}'s Trait: Antagonistic`,
                    value: 0.99,
                };
    
                islandStatsModifiers.gatheringRateModifiers.push(gatheringRateModifier);
            }
    
            // if the bit has famous trait
            if (traits.some((trait) => trait.trait === BitTrait.FAMOUS)) {
                // add 0.5% to gathering rate modifiers of the island
                const gatheringRateModifier: Modifier = {
                    origin: `Bit ID ${bitData.bit.bitId}'s Trait: Famous`,
                    value: 1.005,
                };
    
                islandStatsModifiers.gatheringRateModifiers.push(gatheringRateModifier);
            }
    
            // if the bit has mannerless trait
            if (traits.some((trait) => trait.trait === BitTrait.MANNERLESS)) {
                // reduce 0.5% to gathering rate modifiers of the island
                const gatheringRateModifier: Modifier = {
                    origin: `Bit ID ${bitData.bit.bitId}'s Trait: Mannerless`,
                    value: 0.995,
                };
    
                islandStatsModifiers.gatheringRateModifiers.push(gatheringRateModifier);
            }

            // creates a free primal island for the user
            const { status: islandIdStatus, message: islandIdMessage, data: islandIdData } = await getLatestIslandId();

            if (islandIdStatus !== Status.SUCCESS) {
                return {
                    status: islandIdStatus,
                    message: `(handleTwitterLogin) Error from getLatestIslandId: ${islandIdMessage}`,
                };
            }

            const {
                status: islandStatus,
                message: islandMessage,
                data: islandData,
            } = await addIslandToDatabase({
                islandId: islandIdData?.latestIslandId + 1,
                type: IslandType.PRIMAL_ISLES,
                owner: userObjectId,
                purchaseDate: Math.floor(Date.now() / 1000),
                obtainMethod: ObtainMethod.SIGN_UP,
                currentLevel: 1,
                placedBitIds: [],
                traits: randomizeIslandTraits(),
                islandResourceStats: {
                    baseResourceCap: randomizeBaseResourceCap(IslandType.PRIMAL_ISLES),
                    resourcesGathered: [],
                    dailyBonusResourcesGathered: 0,
                    claimableResources: [],
                    gatheringStart: 0,
                    gatheringEnd: 0,
                    lastClaimed: 0,
                    gatheringProgress: 0,
                    lastUpdatedGatheringProgress: Math.floor(Date.now() / 1000),
                },
                islandStatsModifiers,
                islandTappingData: ISLAND_TAPPING_REQUIREMENT(1, 1),
            });

            if (islandStatus !== Status.SUCCESS) {
                return {
                    status: islandStatus,
                    message: `(handleTwitterLogin) Error from createBarrenIsland: ${islandMessage}`,
                };
            }

            // creates the wallet for the user
            const { privateKey, address } = createUserWallet();

            // initialize PlayerEnergy fot user
            const newEnergy: PlayerEnergy = {
                currentEnergy: MAX_ENERGY_CAP,
                maxEnergy: MAX_ENERGY_CAP,
                dailyEnergyPotion: MAX_ENERGY_POTION_CAP,
            }

            const newUser = new UserModel({
                _id: userObjectId,
                twitterId,
                twitterProfilePicture: profile?.photos[0]?.value ?? '',
                twitterUsername: profile?.username ?? null,
                twitterDisplayName: profile?.displayName ?? null,
                createdTimestamp: Math.floor(Date.now() / 1000),
                // invite code data will be null until users input their invite code.
                inviteCodeData: {
                    usedStarterCode: null,
                    usedReferralCode: null,
                    referrerId: null,
                },
                referralData: {
                    referralCode: generateReferralCode(),
                    referredUsersData: [],
                    claimableReferralRewards: {
                        xCookies: 0,
                        leaderboardPoints: 0,
                    },
                },
                wallet: {
                    privateKey,
                    address,
                },
                secondaryWallets: [],
                openedTweetIdsToday: [],
                inventory: {
                    weight: 0,
                    maxWeight: MAX_INVENTORY_WEIGHT,
                    xCookieData: {
                        currentXCookies: 0,
                        extendedXCookieData: [],
                    },
                    resources: [],
                    items: [
                        {
                            type: BoosterItem['GATHERING_PROGRESS_BOOSTER_1000'],
                            amount: 1,
                        },
                    ],
                    foods: [
                        {
                            type: FoodType['BURGER'],
                            amount: 1,
                        },
                    ],
                    raftId: data.raft.raftId,
                    islandIds: [islandData.island.islandId],
                    bitIds: [bitIdData?.latestBitId + 1],
                },
                inGameData: {
                    level: 1,
                    energy: newEnergy,
                    mastery: {
                        tapping: {
                            level: 1,
                            totalExp: 0,
                            rerollCount: 6,
                        },
                        // empty crafting for now (so it can be more flexible)
                        // crafting: {},
                        // empty berry factory for now (so it can be more flexible)
                        berryFactory: {},
                    },
                    completedTutorialIds: [],
                    beginnerRewardData: {
                        lastClaimedTimestamp: 0,
                        isClaimable: true,
                        daysClaimed: [],
                        daysMissed: [],
                    },
                    dailyLoginRewardData: {
                        lastClaimedTimestamp: 0,
                        isDailyClaimable: true,
                        consecutiveDaysClaimed: 0,
                    },
                    squadId: null,
                    lastLeftSquad: 0,
                    location: POIName.HOME,
                    travellingTo: null,
                    destinationArrival: 0,
                },
            });

            await newUser.save();

            return {
                status: Status.SUCCESS,
                message: `(handleTwitterLogin) New user created.`,
                data: {
                    userId: newUser._id,
                    twitterId,
                    loginType: loginType
                },
            };
        } else {
            loginType = 'Login';
            // update user's Twitter profile information if available
            if (!!profile) {
                await UserModel.updateOne(
                    { twitterId },
                    {
                        $set: {
                            twitterProfilePicture: profile.photos[0].value ?? '',
                            twitterDisplayName: profile.displayName,
                            twitterUsername: profile.username,
                        },
                    }
                );
            }

            // user exists, return
            return {
                status: Status.SUCCESS,
                message: `(handleTwitterLogin) User found. Logging in.`,
                data: {
                    userId: user._id,
                    twitterId,
                    loginType: loginType
                },
            };
        }
    } catch (err: any) {
        return {
            status: Status.ERROR,
            message: `(handleTwitterLogin) ${err.message}`,
        };
    }
};

/**
 * Fetches the user's inventory.
 */
export const getInventory = async (twitterId: string): Promise<ReturnValue> => {
    try {
        const user = await UserModel.findOne({ twitterId }).lean();

        if (!user) {
            return {
                status: Status.ERROR,
                message: `(getInventory) User not found.`,
            };
        }

        return {
            status: Status.SUCCESS,
            message: `(getInventory) Inventory fetched.`,
            data: {
                inventory: user.inventory,
            },
        };
    } catch (err: any) {
        return {
            status: Status.ERROR,
            message: `(getInventory) ${err.message}`,
        };
    }
};

/**
 * Fetches the user's wallet private and public keys.
 */
export const getWalletDetails = async (twitterId: string): Promise<ReturnValue> => {
    try {
        const user = await UserModel.findOne({ twitterId }).lean();

        if (!user) {
            return {
                status: Status.ERROR,
                message: `(getWalletDetails) User not found.`,
            };
        }

        return {
            status: Status.SUCCESS,
            message: `(getWalletDetails) Wallet details fetched.`,
            data: {
                address: user.wallet.address,
                privateKey: user.wallet.privateKey,
            },
        };
    } catch (err: any) {
        return {
            status: Status.ERROR,
            message: `(getWalletDetails) ${err.message}`,
        };
    }
};

/**
 * Gets the user's in-game data.
 */
export const getInGameData = async (twitterId: string): Promise<ReturnValue> => {
    try {
        const user = await UserModel.findOne({ twitterId }).lean();

        if (!user) {
            return {
                status: Status.ERROR,
                message: `(getInGameData) User not found.`,
            };
        }

        return {
            status: Status.SUCCESS,
            message: `(getInGameData) In-game data fetched.`,
            data: {
                inGameData: user.inGameData,
            },
        };
    } catch (err: any) {
        return {
            status: Status.ERROR,
            message: `(getInGameData) ${err.message}`,
        };
    }
};

/**
 * Generates a message when users want to link a secondary wallet to their account.
 *
 * The message will follow this format:
 * `Please sign the following message to link this wallet as a secondary wallet to your account.
 *
 * Wallet address: <walletAddress>
 *
 * Timestamp: <timestamp>
 *
 * Hash salt: <hashSalt>`
 *
 * The message will then be sent to the frontend for the user to sign with their secondary wallet.
 */
export const generateSignatureMessage = (walletAddress: string): string => {
    const timestamp = Math.floor(Date.now() / 1000);
    const hashSalt = generateHashSalt();

    const message = `
    Please sign the following message to link this wallet as a secondary wallet to your account.
    Wallet address: ${walletAddress}
    Timestamp: ${timestamp}
    Hash salt: ${hashSalt}
    `;

    return message;
};

/**
 * Generates a message when users want to unlink a secondary wallet from their account.
 *
 * The message will follow this format:
 *
 * `Please sign the following message to unlink this wallet from your account.
 *
 * Wallet address: <walletAddress>
 *
 * Timestamp: <timestamp>
 *
 * Hash salt: <hashSalt>`
 *
 * The message will then be sent to the frontend for the user to sign with their secondary wallet.
 */
export const generateUnlinkSignatureMessage = (walletAddress: string): string => {
    const timestamp = Math.floor(Date.now() / 1000);
    const hashSalt = generateHashSalt();

    const message = `
    Please sign the following message to unlink this wallet from your account.
    Wallet address: ${walletAddress}
    Timestamp: ${timestamp}
    Hash salt: ${hashSalt}
    `;

    return message;
};

/**
 * Links a secondary wallet to the user's account if signature check is valid.
 */
export const linkSecondaryWallet = async (
    twitterId: string,
    walletAddress: string,
    provider?: string,
    signatureMessage?: string,
    signature?: Uint8Array | `0x${string}` | Signature
): Promise<ReturnValue> => {
    try {
        if (provider !== 'line') {
            const recoveredAddress = await recoverMessageAddress({
                message: signatureMessage,
                signature,
            });
    
            console.log('wallet address: ', walletAddress);
            console.log('recovered address: ', recoveredAddress);
    
            if (recoveredAddress.toLowerCase() !== walletAddress.toLowerCase()) {
                return {
                    status: Status.BAD_REQUEST,
                    message: `(linkSecondaryWallet) Invalid signature.`,
                };
            }
        }


        const user = await UserModel.findOne({ twitterId }).lean();

        if (!user) {
            return {
                status: Status.ERROR,
                message: `(linkSecondaryWallet) User not found.`,
            };
        }

        // check if the wallet is already linked in the user's `secondaryWallets` OR other users' `secondaryWallet` or `wallet`
        const users = await UserModel.find().lean();

        // loop through each user. check if any of their `wallet` (main wallet) or `secondaryWallets` contain the wallet address the user is trying to link.
        const walletAlreadyLinkedToOtherUser = users.some((otherUser) => {
            if (otherUser.wallet?.address.toLowerCase() === walletAddress.toLowerCase()) {
                return true;
            }

            if (otherUser.secondaryWallets && otherUser.secondaryWallets.length > 0) {
                return otherUser.secondaryWallets.some((wallet) => wallet.address.toLowerCase() === walletAddress.toLowerCase());
            }

            return false;
        });

        // check if the wallet is already linked in the own user's `secondaryWallets`
        // each secondaryWallet instance in `secondaryWallets` contain the `address`.
        // check if the `address` is the same as the `walletAddress`
        const walletAlreadyLinkedToSelf = user.secondaryWallets?.some((wallet) => wallet.address.toLowerCase() === walletAddress.toLowerCase()); 

        if (walletAlreadyLinkedToOtherUser) {
            return {
                status: Status.BAD_REQUEST,
                message: `(linkSecondaryWallet) Wallet is already linked to another user.`,
            };
        }

        if (walletAlreadyLinkedToSelf) {
            return {
                status: Status.BAD_REQUEST,
                message: `(linkSecondaryWallet) Wallet is already linked to own account.`,
            };
        }

        // add the secondary wallet to the user's account
        await UserModel.updateOne(
            { twitterId },
            {
                $push: {
                    secondaryWallets: {
                        signatureMessage,
                        signature,
                        address: walletAddress,
                    },
                },
            }
        );

        return {
            status: Status.SUCCESS,
            message: `(linkSecondaryWallet) Secondary wallet linked.`,
        };
    } catch (err: any) {
        return {
            status: Status.ERROR,
            message: `(linkSecondaryWallet) ${err.message}`,
        };
    }
};

/**
 * Unlinks a secondary wallet from a user's account. Requires a signature to ensure that the user is the one unlinking the wallet.
 */
export const unlinkSecondaryWallet = async (
    twitterId: string,
    walletAddress: string,
    signatureMessage: string,
    signature: Uint8Array | `0x${string}` | Signature
): Promise<ReturnValue> => {
    try {
        const recoveredAddress = await recoverMessageAddress({
            message: signatureMessage,
            signature,
        });

        if (recoveredAddress.toLowerCase() !== walletAddress.toLowerCase()) {
            return {
                status: Status.BAD_REQUEST,
                message: `(unlinkSecondaryWallet) Invalid signature.`,
            };
        }

        const user = await UserModel.findOne({ twitterId }).lean();

        if (!user) {
            return {
                status: Status.ERROR,
                message: `(unlinkSecondaryWallet) User not found.`,
            };
        }

        // check if the wallet is already linked in the user's `secondaryWallets`
        // each secondaryWallet instance in `secondaryWallets` contain the `address`.
        // check if the `address` is the same as the `walletAddress`
        const isWalletAlreadyLinked = user.secondaryWallets?.some((wallet) => wallet.address.toLowerCase() === walletAddress.toLowerCase());

        if (!isWalletAlreadyLinked) {
            return {
                status: Status.BAD_REQUEST,
                message: `(unlinkSecondaryWallet) Wallet is not linked.`,
            };
        }

        // remove the secondary wallet from the user's account
        await UserModel.updateOne(
            { twitterId },
            {
                $pull: {
                    secondaryWallets: {
                        address: walletAddress,
                    },
                },
            }
        );

        return {
            status: Status.SUCCESS,
            message: `(unlinkSecondaryWallet) Secondary wallet unlinked.`,
        };
    } catch (err: any) {
        return {
            status: Status.ERROR,
            message: `(unlinkSecondaryWallet) ${err.message}`,
        };
    }
};

/**
 * Gets a user's main and secondary wallets linked to their account.
 */
export const getWallets = async (twitterId: string): Promise<ReturnValue> => {
    try {
        const user = await UserModel.findOne({ twitterId }).lean();

        if (!user) {
            return {
                status: Status.ERROR,
                message: `(getWallets) User not found.`,
            };
        }

        const walletAddresses: string[] = [];

        // add the main wallet's public key
        walletAddresses.push(user.wallet?.address ?? '');

        // loop through `secondaryWallets` assuming length is not 0 and add each public key
        if (user.secondaryWallets && user.secondaryWallets.length > 0) {
            for (const secondaryWallet of user.secondaryWallets) {
                walletAddresses.push(secondaryWallet.address);
            }
        }

        return {
            status: Status.SUCCESS,
            message: `(getWallets) Wallets fetched.`,
            data: {
                walletAddresses,
            },
        };
    } catch (err: any) {
        console.log('error here', err);
        return {
            status: Status.ERROR,
            message: `(getWallets) ${err.message}`,
        };
    }
};

/**
 * (User) Manually removes a specific amount of resources that the user owns.
 */
export const removeResources = async (twitterId: string, resourcesToRemove: SimplifiedResource[]): Promise<ReturnValue> => {
    try {
        const user = await UserModel.findOne({ twitterId }).lean();

        const userUpdateOperations = {
            $pull: {},
            $inc: {},
            $set: {},
            $push: {},
        };

        if (!user) {
            return {
                status: Status.ERROR,
                message: `(removeResources) User not found.`,
            };
        }

        const userResources = user.inventory.resources as ExtendedResource[];

        if (userResources.length === 0) {
            return {
                status: Status.BAD_REQUEST,
                message: `(removeResources) User has no resources.`,
            };
        }

        // cumulative inventory weight to reduce after removing resources
        let weightToReduce: number = 0;

        // for each resource specified in `resources` (which is the resources the user wants to remove)
        // check if the user has enough of that resource
        for (const resource of resourcesToRemove) {
            const userResource = userResources.find((r) => r.type === resource.type);

            if (!userResource) {
                return {
                    status: Status.BAD_REQUEST,
                    message: `(removeResources) User does not have enough of this resource to remove: ${resource.type}.`,
                };
            }

            if (userResource.amount < resource.amount) {
                return {
                    status: Status.BAD_REQUEST,
                    message: `(removeResources) User does not have enough of this resource to remove: ${resource.type}.`,
                };
            }

            // get the index of the resource in the user's inventory
            const resourceIndex = userResources.findIndex((r) => r.type === resource.type);

            // if the amount to remove is the same as the amount the user has, remove the resource entirely
            // otherwise, reduce the amount of the resource
            if (userResource.amount === resource.amount) {
                userUpdateOperations.$pull['inventory.resources'] = {
                    type: resource.type,
                };
            } else {
                userUpdateOperations.$inc[`inventory.resources.${resourceIndex}.amount`] = -resource.amount;
            }

            // calculate the total weight to reduce by looping through `resources` and getting the weight of each resource
            const { weight } = resources.find((r) => r.type === resource.type);

            const totalWeight = weight * resource.amount;

            weightToReduce += totalWeight;
        }

        // reduce the user's inventory weight
        userUpdateOperations.$inc['inventory.weight'] = -weightToReduce;

        await UserModel.updateOne({ twitterId }, userUpdateOperations);

        return {
            status: Status.SUCCESS,
            message: `(removeResources) Resources removed.`,
            data: {
                resourcesToRemove,
            },
        };
    } catch (err: any) {
        return {
            status: Status.ERROR,
            message: `(removeResources) ${err.message}`,
        };
    }
};

/**
 * (User) Claims the daily rewards.
 *
 * As daily rewards can contain leaderboard points, optionally specify the leaderboard name to add the points to.
 * If no leaderboard name is specified, the points will be added to the newest leaderboard.
 */
export const claimDailyRewards = async (twitterId: string, leaderboardName: string | null): Promise<ReturnValue> => {
    try {
        const user = await UserModel.findOne({ twitterId }).lean();

        const userUpdateOperations = {
            $set: {},
            $inc: {},
            $push: {},
            $pull: {},
        };

        const leaderboardUpdateOperations = {
            $set: {},
            $inc: {},
            $push: {},
            $pull: {},
        };

        const squadUpdateOperations = {
            $set: {},
            $inc: {},
            $push: {},
            $pull: {},
        };

        const squadLeaderboardUpdateOperations = {
            $set: {},
            $inc: {},
            $push: {},
            $pull: {},
        };

        if (!user) {
            return {
                status: Status.ERROR,
                message: `(claimDailyRewards) User not found.`,
            };
        }

        // get the user's squad ID
        const squadId: string | null = user.inGameData.squadId;

        const leaderboard =
            leaderboardName === null
                ? await LeaderboardModel.findOne().sort({ startTimestamp: -1 })
                : await LeaderboardModel.findOne({ name: leaderboardName });

        if (!leaderboard) {
            return {
                status: Status.ERROR,
                message: `(claimDailyRewards) Leaderboard not found.`,
            };
        }

        // get the user's daily login reward data
        const dailyLoginRewardData = user.inGameData.dailyLoginRewardData as DailyLoginRewardData;

        // we don't have to check if it's a new day since a scheduler will change `isDailyClaimable` to true every day at 00:00 UTC.
        // so, we just check if `isDailyClaimable` is true. if not, return an error
        if (!dailyLoginRewardData.isDailyClaimable) {
            return {
                status: Status.BAD_REQUEST,
                message: `(claimDailyRewards) Daily rewards already claimed today.`,
            };
        }

        // get the user's consecutive days claimed
        const consecutiveDaysClaimed = dailyLoginRewardData.consecutiveDaysClaimed;

        // get the daily login rewards based on the consecutive days claimed
        const dailyLoginRewards = GET_DAILY_LOGIN_REWARDS(consecutiveDaysClaimed);

        // 1. add the rewards to the user's inventory
        // 2. increment the user's `consecutiveDaysClaimed` by 1
        // 3. set `isDailyClaimable` to false
        // 4. set `lastClaimedTimestamp` to the current timestamp
        for (const reward of dailyLoginRewards) {
            if (reward.type === DailyLoginRewardType.X_COOKIES) {
                userUpdateOperations.$inc['inventory.xCookieData.currentXCookies'] = reward.amount;

                // check if the user's `xCookieData.extendedXCookieData` contains a source called DAILY_LOGIN_REWARDS.
                // if yes, we increment the amount, if not, we create a new entry for the source
                const dailyLoginRewardsIndex = (user.inventory?.xCookieData.extendedXCookieData as ExtendedXCookieData[]).findIndex(
                    (data) => data.source === XCookieSource.DAILY_LOGIN_REWARDS
                );

                if (dailyLoginRewardsIndex !== -1) {
                    userUpdateOperations.$inc[`inventory.xCookieData.extendedXCookieData.${dailyLoginRewardsIndex}.xCookies`] = reward.amount;
                } else {
                    userUpdateOperations.$push['inventory.xCookieData.extendedXCookieData'] = {
                        xCookies: reward.amount,
                        source: XCookieSource.DAILY_LOGIN_REWARDS,
                    };
                }
            } else if (reward.type === DailyLoginRewardType.LEADERBOARD_POINTS) {
                // add the points to the leaderboard
                // get the index of the user in the leaderboard's `userData` array
                const userIndex = leaderboard.userData.findIndex((userData) => userData.userId === user._id);

                // if the user is not found in the leaderboard, add them
                if (userIndex === -1) {
                    let additionalPoints = 0;
                    // check if the points rewarded will level the user up
                    const currentLevel = user.inGameData.level;
                    // we don't add the user's existing leaderboard points because the user doesn't exist yet
                    const newLevel = GET_SEASON_0_PLAYER_LEVEL(reward.amount);

                    if (newLevel > currentLevel) {
                        // if the user levels up, set the user's level to the new level
                        userUpdateOperations.$set['inGameData.level'] = newLevel;
                        // get the additional points for the new level
                        additionalPoints = GET_SEASON_0_PLAYER_LEVEL_REWARDS(newLevel);
                    }

                    leaderboardUpdateOperations.$push['userData'] = {
                        userId: user._id,
                        username: user.twitterUsername,
                        twitterProfilePicture: user.twitterProfilePicture,
                        pointsData: [
                            {
                                points: reward.amount,
                                source: LeaderboardPointsSource.DAILY_LOGIN_REWARDS,
                            },
                            {
                                points: additionalPoints,
                                source: LeaderboardPointsSource.LEVELLING_UP,
                            },
                        ],
                    };

                    // if user is in a squad, add to squad's `totalSquadPoints`
                    if (squadId) {
                        // get the squad
                        const squad = await SquadModel.findOne({ _id: squadId }).lean();

                        if (!squad) {
                            return {
                                status: Status.ERROR,
                                message: `(claimDailyRewards) Squad not found.`,
                            };
                        }

                        squadUpdateOperations.$inc['totalSquadPoints'] = reward.amount;

                        // get the latest week of the squad leaderboard
                        const latestSquadLeaderboard = await SquadLeaderboardModel.findOne().sort({ week: -1 });

                        if (!latestSquadLeaderboard) {
                            return {
                                status: Status.ERROR,
                                message: `(claimDailyRewards) Latest squad leaderboard not found.`,
                            };
                        }

                        // check if the squad exists in the leaderboard's `pointsData`. if not, we create a new instance.
                        const squadIndex = latestSquadLeaderboard.pointsData.findIndex((data) => data.squadId === squadId);

                        if (squadIndex === -1) {
                            squadLeaderboardUpdateOperations.$push[`pointsData`] = {
                                squadId,
                                squadName: squad.name,
                                memberPoints: [
                                    {
                                        userId: user._id,
                                        username: user.twitterUsername,
                                        points: reward.amount,
                                    },
                                ],
                            };
                        } else {
                            // otherwise, we increment the users points in the squad leaderboard.
                            const userIndex = latestSquadLeaderboard.pointsData[squadIndex].memberPoints.findIndex((data) => data.userId === user._id);

                            // if user is not found, we create a new instance.
                            if (userIndex === -1) {
                                squadLeaderboardUpdateOperations.$push[`pointsData.${squadIndex}.memberPoints`] = {
                                    userId: user._id,
                                    username: user.twitterUsername,
                                    points: reward.amount,
                                };
                            } else {
                                // otherwise, we increment the points
                                squadLeaderboardUpdateOperations.$inc[`pointsData.${squadIndex}.memberPoints.${userIndex}.points`] = reward.amount;
                            }
                        }
                    }
                } else {
                    let additionalPoints = 0;

                    // check if the points rewarded will level the user up
                    const currentLevel = user.inGameData.level;

                    // get the user's total leaderboard points
                    // this is done by summing up all the points from the `pointsData` array, BUT EXCLUDING SOURCES FROM:
                    // 1. LeaderboardPointsSource.LEVELLING_UP
                    const totalLeaderboardPoints = leaderboard.userData[userIndex].pointsData.reduce((acc, pointsData) => {
                        if (pointsData.source !== LeaderboardPointsSource.LEVELLING_UP) {
                            return acc + pointsData.points;
                        }

                        return acc;
                    }, 0);

                    const newLevel = GET_SEASON_0_PLAYER_LEVEL(totalLeaderboardPoints + reward.amount);

                    if (newLevel > currentLevel) {
                        userUpdateOperations.$set['inGameData.level'] = newLevel;
                        additionalPoints = GET_SEASON_0_PLAYER_LEVEL_REWARDS(newLevel);
                    }

                    // get the source index for `LeaderboardPointsSource.DAILY_LOGIN_REWARDS` and increment that
                    // if the source doesn't exist, push a new entry
                    const pointsData = leaderboard.userData[userIndex].pointsData;

                    const sourceIndex = pointsData.findIndex((pointsData) => pointsData.source === LeaderboardPointsSource.DAILY_LOGIN_REWARDS);

                    if (sourceIndex === -1) {
                        leaderboardUpdateOperations.$push[`userData.${userIndex}.pointsData`] = {
                            points: reward.amount,
                            source: LeaderboardPointsSource.DAILY_LOGIN_REWARDS,
                        };
                    } else {
                        leaderboardUpdateOperations.$inc[`userData.${userIndex}.pointsData.${sourceIndex}.points`] = reward.amount;
                    }

                    // if the additionalPoints is > 0, increment the source for `LeaderboardPointsSource.LEVELLING_UP`
                    if (additionalPoints > 0) {
                        const levellingUpSourceIndex = pointsData.findIndex((pointsData) => pointsData.source === LeaderboardPointsSource.LEVELLING_UP);

                        if (levellingUpSourceIndex === -1) {
                            leaderboardUpdateOperations.$push[`userData.${userIndex}.pointsData`] = {
                                points: additionalPoints,
                                source: LeaderboardPointsSource.LEVELLING_UP,
                            };
                        } else {
                            leaderboardUpdateOperations.$inc[`userData.${userIndex}.pointsData.${levellingUpSourceIndex}.points`] = additionalPoints;
                        }
                    }

                    // if user is in a squad, add to squad's `totalSquadPoints`
                    if (squadId) {
                        // get the squad
                        const squad = await SquadModel.findOne({ _id: squadId }).lean();

                        if (!squad) {
                            return {
                                status: Status.ERROR,
                                message: `(claimDailyRewards) Squad not found.`,
                            };
                        }

                        squadUpdateOperations.$inc['totalSquadPoints'] = reward.amount;

                        // get the latest week of the squad leaderboard
                        const latestSquadLeaderboard = await SquadLeaderboardModel.findOne().sort({ week: -1 });

                        if (!latestSquadLeaderboard) {
                            return {
                                status: Status.ERROR,
                                message: `(claimDailyRewards) Latest squad leaderboard not found.`,
                            };
                        }

                        // check if the squad exists in the leaderboard's `pointsData`. if not, we create a new instance.
                        const squadIndex = latestSquadLeaderboard.pointsData.findIndex((data) => data.squadId === squadId);

                        if (squadIndex === -1) {
                            squadLeaderboardUpdateOperations.$push[`pointsData`] = {
                                squadId,
                                squadName: squad.name,
                                memberPoints: [
                                    {
                                        userId: user._id,
                                        username: user.twitterUsername,
                                        points: reward.amount,
                                    },
                                ],
                            };
                        } else {
                            // otherwise, we increment the users points in the squad leaderboard.
                            const userIndex = latestSquadLeaderboard.pointsData[squadIndex].memberPoints.findIndex((data) => data.userId === user._id);

                            // if user is not found, we create a new instance.
                            if (userIndex === -1) {
                                squadLeaderboardUpdateOperations.$push[`pointsData.${squadIndex}.memberPoints`] = {
                                    userId: user._id,
                                    username: user.twitterUsername,
                                    points: reward.amount,
                                };
                            } else {
                                // otherwise, we increment the points
                                squadLeaderboardUpdateOperations.$inc[`pointsData.${squadIndex}.memberPoints.${userIndex}.points`] = reward.amount;
                            }
                        }
                    }
                }
                // if the reward is not xCookies or leaderboard points, return an error (for now)
            } else {
                return {
                    status: Status.ERROR,
                    message: `(claimDailyRewards) Invalid reward type.`,
                };
            }
        }

        // increment the user's `consecutiveDaysClaimed` by 1
        userUpdateOperations.$inc['inGameData.dailyLoginRewardData.consecutiveDaysClaimed'] = 1;

        // set `isDailyClaimable` to false
        userUpdateOperations.$set['inGameData.dailyLoginRewardData.isDailyClaimable'] = false;

        // set `lastClaimedTimestamp` to the current timestamp
        userUpdateOperations.$set['inGameData.dailyLoginRewardData.lastClaimedTimestamp'] = Math.floor(Date.now() / 1000);

        // execute the update operations
        // divide the operations into $set and $inc on one and $push and $pull on the other
        await UserModel.updateOne(
            { twitterId },
            {
                $set: userUpdateOperations.$set,
                $inc: userUpdateOperations.$inc,
            }
        );

        await UserModel.updateOne(
            { twitterId },
            {
                $push: userUpdateOperations.$push,
                $pull: userUpdateOperations.$pull,
            }
        );

        await LeaderboardModel.updateOne(
            { _id: leaderboard._id },
            {
                $set: leaderboardUpdateOperations.$set,
                $inc: leaderboardUpdateOperations.$inc,
            }
        );

        await LeaderboardModel.updateOne(
            { _id: leaderboard._id },
            {
                $push: leaderboardUpdateOperations.$push,
                $pull: leaderboardUpdateOperations.$pull,
            }
        );

        // if user is in a squad, update the squad's total points
        if (squadId) {
            await SquadModel.updateOne({ _id: squadId }, squadUpdateOperations);

            // get the latest week of the squad leaderboard and update it with the points
            const latestSquadLeaderboard = await SquadLeaderboardModel.findOne().sort({ week: -1 });

            if (!latestSquadLeaderboard) {
                return {
                    status: Status.ERROR,
                    message: `(claimDailyRewards) Latest squad leaderboard not found.`,
                };
            }

            await SquadLeaderboardModel.updateOne({ _id: latestSquadLeaderboard._id }, squadLeaderboardUpdateOperations).catch((err) => {
                console.error(`Error from squad leaderboard model: ${err.message}`);
            });
        }

        // check if the user update operations included a level up
        const setUserLevel = userUpdateOperations.$set['inGameData.level'];

        // if the user just reached level 3 or 4, give 5 xCookies to the referrer
        if (setUserLevel && (setUserLevel === 3 || setUserLevel === 4)) {
            const referrerId: string | null = user.inviteCodeData.referrerId;

            if (referrerId) {
                // add the rewards to the referrer's `referralData.claimableReferralRewards.xCookies`.
                const referrer = await UserModel.findOne({ _id: referrerId }).lean();

                // only continue if the referrer exists
                if (referrer) {
                    await UserModel.updateOne({ _id: referrerId }, {
                        $inc: {
                            'referralData.claimableReferralRewards.xCookies': 5
                        }
                    })
                }
            }
        }

        // if it included a level, check if it's set to 5.
        // if it is, check if the user has a referrer.
        // the referrer will then have this user's `hasReachedLevel4` set to true.
        // NOTE: naming is `hasReachedLevel4`, but users are required to be level 5 anyway. this is temporary.
        if (setUserLevel && setUserLevel === 5) {
            // check if the user has a referrer
            const referrerId: string | null = user.inviteCodeData.referrerId;

            if (referrerId) {
                // update the referrer's referred users data where applicable
                const { status, message } = await updateReferredUsersData(referrerId, user._id);

                if (status === Status.ERROR) {
                    return {
                        status,
                        message: `(claimDailyRewards) Err from updateReferredUsersData: ${message}`,
                    };
                }
            }
        }

        

        return {
            status: Status.SUCCESS,
            message: `(claimDailyRewards) Daily rewards claimed.`,
            data: {
                consecutiveDaysClaimed,
                dailyLoginRewards,
            },
        };
    } catch (err: any) {
        return {
            status: Status.ERROR,
            message: `(claimDailyRewards) ${err.message}`,
        };
    }
};

/**
 * Updates all users' daily login reward data.
 * This includes:
 *
 * 1. resetting `isDailyClaimable` to true every day at 00:00 UTC.
 * 2. resetting `consecutiveDaysClaimed` to 0 if the user doesn't claim the reward for the day.
 */
export const updateDailyLoginRewardsData = async (): Promise<void> => {
    try {
        // fetch all users
        const users = await UserModel.find({ twitterId: { $ne: null, $exists: true } }).lean();

        // users who have `isDailyClaimable` = false means they already claimed their rewards.
        // in this case, set `isDailyClaimable` back to true.
        // users who have `isDailyClaimable` = true means they haven't claimed their daily rewards.
        // in this case, reset `consecutiveDaysClaimed` to 0.
        const userUpdateOperations: Array<{
            userId: string;
            updateOperations: {
                $pull: {};
                $inc: {};
                $set: {};
                $push: {};
            };
        }> = [];

        for (const user of users) {
            const dailyLoginRewardData = user.inGameData.dailyLoginRewardData as DailyLoginRewardData;

            if (!dailyLoginRewardData.isDailyClaimable) {
                userUpdateOperations.push({
                    userId: user._id,
                    updateOperations: {
                        $set: {
                            'inGameData.dailyLoginRewardData.isDailyClaimable': true,
                        },
                        $inc: {},
                        $pull: {},
                        $push: {},
                    },
                });
            } else {
                userUpdateOperations.push({
                    userId: user._id,
                    updateOperations: {
                        $set: {
                            'inGameData.dailyLoginRewardData.consecutiveDaysClaimed': 0,
                        },
                        $inc: {},
                        $pull: {},
                        $push: {},
                    },
                });
            }
        }

        // execute the update operations
        const userUpdatePromises = userUpdateOperations.map(async (op) => {
            return UserModel.updateOne({ _id: op.userId }, op.updateOperations);
        });

        await Promise.all(userUpdatePromises);

        console.log('Daily login rewards data updated.');
    } catch (err: any) {
        console.error('Error in updateDailyLoginRewardsData:', err.message);
    }
};

/**
 * Links either a starter or a referral code to play the game (i.e. invite code).
 *
 * The current version only allows users to input EITHER, not both.
 */
export const linkInviteCode = async (twitterId: string, code: string): Promise<ReturnValue> => {
    try {
        const user = await UserModel.findOne({ twitterId }).lean();

        if (!user) {
            return {
                status: Status.ERROR,
                message: `(linkInviteCode) User not found.`,
            };
        }

        // Check if the user has already used a referral code
        if (user.inviteCodeData.usedStarterCode || user.inviteCodeData.usedStarterCode) {
            return {
                status: Status.ERROR,
                message: `(linkInviteCode) User already used a referral code.`,
            };
        }

        // check if the code is a starter code or a referral code
        const starterCode = await StarterCodeModel.findOne({ code: code.toUpperCase() }).lean();

        // find the referrer from which the referrerCode stems from inside a user's `referralData` instance
        const referrer = await UserModel.findOne({ 'referralData.referralCode': code.toUpperCase() }).lean();

        console.log('referrer database ID: ', referrer);

        if (!starterCode && !referrer) {
            return {
                status: Status.BAD_REQUEST,
                message: `(linkInviteCode) Invalid code.`,
            };
        }

        // if the code is a starter code
        if (starterCode) {
            // check if the user already has a starter code.
            // if they do, return an error.
            if (user.inviteCodeData.usedStarterCode) {
                return {
                    status: Status.BAD_REQUEST,
                    message: `(linkInviteCode) User already used a starter code.`,
                };
            }

            // check if the starter code is already used by more than its allowed uses.
            // if it is, return an error.
            if (starterCode.usedBy.length >= starterCode.maxUses) {
                return {
                    status: Status.BAD_REQUEST,
                    message: `(linkInviteCode) Starter code has already reached its limit.`,
                };
            }

            // update the user's starter code data and the starter code's `usedBy` array
            await Promise.all([
                await UserModel.updateOne(
                    { twitterId },
                    {
                        $set: {
                            'inviteCodeData.usedStarterCode': code.toUpperCase(),
                        },
                    }
                ),
                await StarterCodeModel.updateOne(
                    { code: code.toUpperCase() },
                    {
                        $push: {
                            usedBy: user._id,
                        },
                    }
                ).catch(err => {
                    console.log(`(linkInviteCode) Error when updating starter code's 'usedBy': ${err.message}`);

                    return {
                        status: Status.ERROR,
                        message: `(linkInviteCode) Error when updating starter code's 'usedBy': ${err.message}`,
                    }
                })
            ]);
            return {
                status: Status.SUCCESS,
                message: `(linkInviteCode) Starter code linked.`,
                data: {
                    codeType: starterCode ? 'Starter' : 'Referrer',
                    starterCode,
                    referrerId: referrer?._id ?? null,
                    referrerTwId: referrer?.twitterId ?? null,
                }
            };
        } else if (referrer) {
            // check if the user already has a referral code.
            // if they do, return an error.
            if (user.inviteCodeData.usedReferralCode) {
                return {
                    status: Status.BAD_REQUEST,
                    message: `(linkInviteCode) User already used a referral code.`,
                };
            }

            // check if the referral code belongs to the user. if it does, return an error.
            if (referrer.twitterId === user.twitterId) {
                return {
                    status: Status.BAD_REQUEST,
                    message: `(linkInviteCode) Referral code belongs to the user.`,
                };
            }

            // update the user's referral code data
            await UserModel.updateOne(
                { twitterId },
                {
                    $set: {
                        'inviteCodeData.usedReferralCode': code.toUpperCase(),
                        'inviteCodeData.referrerId': referrer._id,
                    },
                }
            ).catch(err => {
                console.log(`(linkInviteCode) Error when updating user's 'usedReferralCode': ${err.message}`);

                return {
                    status: Status.ERROR,
                    message: `(linkInviteCode) Error when updating user's 'usedReferralCode': ${err.message}`,
                }
            })

            // also update the referrer's data to include the referred user's data in the `referredUsersData` array
            await UserModel.updateOne(
                { _id: referrer._id },
                {
                    $push: {
                        'referralData.referredUsersData': {
                            userId: user._id,
                            username: user.twitterUsername,
                            referredTimestamp: Math.floor(Date.now() / 1000),
                            hasReachedLevel4: false,
                        },
                    },
                }
            ).catch(err => {
                console.log(`(linkInviteCode) Error when updating referrer's 'referredUsersData': ${err.message}`);

                return {
                    status: Status.ERROR,
                    message: `(linkInviteCode) Error when updating referrer's 'referredUsersData': ${err.message}`,
                }
            })

            // attempt to join the referrer's squad if they have one.
            const { status, message, data } = await joinReferrerSquad(user.twitterId, referrer.twitterId);

            if (status === Status.ERROR) {
                // if the error is that:
                // 1. the user is already in a squad
                // 2. the referrer is not in a squad
                // 3. the referrer's squad is already full
                // we 'ignore' the error and just return a success but show this message.
                if (
                    message.includes(`User is already in a squad`) ||
                    message.includes(`Referrer's squad is already full`) ||
                    message.includes(`Referrer does not have a squad`)
                ) {
                    return {
                        status: Status.SUCCESS,
                        message: `(linkInviteCode) Referral code linked. Extra error message from joinReferrerSquad: ${message}`,
                        data: {
                            codeType: starterCode ? 'Starter' : 'Referrer',
                            starterCode,
                            referrerId: referrer._id,
                            referrerTwId: referrer.twitterId,
                        }
                    };
                }
            }

            return {
                status: Status.SUCCESS,
                message: `(linkInviteCode) Referral code linked. Extra success message from joinReferrerSquad: ${message}`,
                data: {
                    codeType: starterCode ? 'Starter' : 'Referrer',
                    starterCode,
                    referrerId: referrer._id,
                    referrerTwId: referrer.twitterId,
                    squadId: data.squadId,
                },
            };
        } else {
            return {
                status: Status.ERROR,
                message: `(linkInviteCode) Code not found.`,
            };
        }
    } catch (err: any) {
        return {
            status: Status.ERROR,
            message: `(linkInviteCode) ${err.message}`,
        };
    }
};

/**
 * Checks if the user has a starter or referral code (i.e. invite code) linked.
 *
 * One must exist to be allowed to play the game.
 */
export const checkInviteCodeLinked = async (twitterId: string): Promise<ReturnValue> => {
    try {
        const user = await UserModel.findOne({ twitterId }).lean();

        if (!user) {
            return {
                status: Status.ERROR,
                message: `(checkInviteCodeLinked) User not found.`,
            };
        }

        if (!user.inviteCodeData.usedStarterCode && !user.inviteCodeData.usedReferralCode) {
            return {
                status: Status.SUCCESS,
                message: `(checkInviteCodeLinked) No starter or referral code linked.`,
                data: {
                    hasInviteCodeLinked: false,
                },
            };
        }

        return {
            status: Status.SUCCESS,
            message: `(checkInviteCodeLinked) User has an invite code.`,
            data: {
                hasInviteCodeLinked: true,
            },
        };
    } catch (err: any) {
        return {
            status: Status.ERROR,
            message: `(checkInviteCodeLinked) ${err.message}`,
        };
    }
};

/**
 * Fetches the user's beginner rewards data.
 */
export const getBeginnerRewardsData = async (twitterId: string): Promise<ReturnValue> => {
    try {
        const user = await UserModel.findOne({ twitterId }).lean();

        if (!user) {
            return {
                status: Status.ERROR,
                message: `(getBeginnerRewardsData) User not found.`,
            };
        }

        const beginnerRewardData = user.inGameData.beginnerRewardData as BeginnerRewardData;

        return {
            status: Status.SUCCESS,
            message: `(getBeginnerRewardsData) Beginner rewards data fetched.`,
            data: {
                beginnerRewardData,
            },
        };
    } catch (err: any) {
        return {
            status: Status.ERROR,
            message: `(getBeginnerRewardsData) ${err.message}`,
        };
    }
};
/**
 * Claims the beginner rewards for the user for a particular day.
 */
export const claimBeginnerRewards = async (twitterId: string): Promise<ReturnValue> => {
    try {
        const user = await UserModel.findOne({ twitterId }).lean();

        const userUpdateOperations = {
            $set: {},
            $inc: {},
            $push: {},
            $pull: {},
        };

        if (!user) {
            return {
                status: Status.ERROR,
                message: `(claimBeginnerRewards) User not found.`,
            };
        }

        // get the user's beginner reward data
        const beginnerRewardData = user.inGameData.beginnerRewardData as BeginnerRewardData;

        // check for beginner reward eligiblity
        const isEligible = beginnerRewardData.daysClaimed.length + beginnerRewardData.daysMissed.length < MAX_BEGINNER_REWARD_DAY;

        if (!isEligible) {
            return {
                status: Status.BAD_REQUEST,
                message: `(claimBeginnerRewards) User is not eligible for beginner rewards.`,
            };
        }

        // get the latest day from both arrays
        // e.g: if daysClaimed is [1, 3, 4] and daysMissed is [2, 5], then get 5
        const latestClaimedDay = beginnerRewardData.daysClaimed.length > 0 ? Math.max(...beginnerRewardData.daysClaimed) : 0;
        const latestMissedDay = beginnerRewardData.daysMissed.length > 0 ? Math.max(...beginnerRewardData.daysMissed) : 0;

        // get the next day to claim
        const nextDayToClaim = Math.max(latestClaimedDay, latestMissedDay) + 1;

        // if the user has already claimed the rewards for the day, return an error
        if (!beginnerRewardData.isClaimable) {
            return {
                status: Status.BAD_REQUEST,
                message: `(claimBeginnerRewards) Rewards already claimed for the day.`,
            };
        }

        // get the beginner rewards for the day
        const rewards = GET_BEGINNER_REWARDS(nextDayToClaim);

        // initialize $each on the user's inventory items
        if (!userUpdateOperations.$push['inventory.items']) {
            userUpdateOperations.$push['inventory.items'] = {
                $each: [],
            };
        }

        // 1. add the rewards to the user's inventory
        // 2. set `isClaimable` to false
        // 3. set `lastClaimedTimestamp` to now
        // 4. add the day to `daysClaimed`
        for (const reward of rewards) {
            if (reward.type === BeginnerRewardType.X_COOKIES) {
                userUpdateOperations.$inc['inventory.xCookieData.currentXCookies'] = reward.amount;

                // check if the user's `xCookieData.extendedXCookieData` contains a source called BEGINNER_REWARDS.
                // if yes, we increment the amount, if not, we create a new entry for the source
                const beginnerRewardsIndex = (user.inventory?.xCookieData.extendedXCookieData as ExtendedXCookieData[]).findIndex(
                    (data) => data.source === XCookieSource.BEGINNER_REWARDS
                );

                if (beginnerRewardsIndex !== -1) {
                    userUpdateOperations.$inc[`inventory.xCookieData.extendedXCookieData.${beginnerRewardsIndex}.xCookies`] = reward.amount;
                } else {
                    userUpdateOperations.$push['inventory.xCookieData.extendedXCookieData'] = {
                        xCookies: reward.amount,
                        source: XCookieSource.BEGINNER_REWARDS,
                    };
                }
            }

            if (reward.type === BeginnerRewardType.BIT_ORB_I) {
                // check if the user already has Bit Orb (I) in their inventory
                const bitOrbIIndex = (user.inventory.items as Item[]).findIndex((i) => i.type === BitOrbType.BIT_ORB_I);

                // if the user already has Bit Orb (I), increment the amount
                // otherwise, add Bit Orb (I) to the user's inventory
                if (bitOrbIIndex !== -1) {
                    userUpdateOperations.$inc[`inventory.items.${bitOrbIIndex}.amount`] = reward.amount;
                } else {
                    userUpdateOperations.$push['inventory.items'].$each.push({
                        type: BitOrbType.BIT_ORB_I,
                        amount: reward.amount,
                        totalAmountConsumed: 0,
                        weeklyAmountConsumed: 0,
                    });
                }
            }

            if (reward.type === BeginnerRewardType.TERRA_CAPSULATOR_I) {
                // check if the user already has Terra Capsulator (I) in their inventory
                const terraCapsulatorIIndex = (user.inventory.items as Item[]).findIndex((i) => i.type === TerraCapsulatorType.TERRA_CAPSULATOR_I);

                // if the user already has Terra Capsulator (I), increment the amount
                // otherwise, add Terra Capsulator (I) to the user's inventory
                if (terraCapsulatorIIndex !== -1) {
                    userUpdateOperations.$inc[`inventory.items.${terraCapsulatorIIndex}.amount`] = reward.amount;
                } else {
                    userUpdateOperations.$push['inventory.items'].$each.push({
                        type: TerraCapsulatorType.TERRA_CAPSULATOR_I,
                        amount: reward.amount,
                        totalAmountConsumed: 0,
                        weeklyAmountConsumed: 0,
                    });
                }
            }
        }

        userUpdateOperations.$set['inGameData.beginnerRewardData.isClaimable'] = false;
        userUpdateOperations.$set['inGameData.beginnerRewardData.lastClaimedTimestamp'] = Math.floor(Date.now() / 1000);
        userUpdateOperations.$push['inGameData.beginnerRewardData.daysClaimed'] = nextDayToClaim;

        // execute the update operations ($set and $inc on one, $push and $pull on the other to prevent conflict)
        await UserModel.updateOne(
            { twitterId },
            {
                $set: userUpdateOperations.$set,
                $inc: userUpdateOperations.$inc,
            }
        );

        await UserModel.updateOne(
            { twitterId },
            {
                $push: userUpdateOperations.$push,
                $pull: userUpdateOperations.$pull,
            }
        );

        return {
            status: Status.SUCCESS,
            message: `(claimBeginnerRewards) Beginner rewards claimed for day ${nextDayToClaim}.`,
            data: {
                claimedDay: nextDayToClaim,
                rewards,
            },
        };
    } catch (err: any) {
        return {
            status: Status.ERROR,
            message: `(claimBeginnerRewards) ${err.message}`,
        };
    }
};

// export const checkBeginnerRewardsData = async (): Promise<void> => {
//     try {
//         await mongoose.connect(process.env.MONGODB_URI);

//         const users = await UserModel.find().lean();

//         // find users who have undefined `beginnerRewardData` or `beginnerRewardData` as null
//         const usersToUpdate = users.filter((user) => {
//             if (user?.inGameData?.beginnerRewardData === undefined) {
//                 console.log('user with undefined beginner reward data: ', user._id);
//                 return true;
//             }
//         });

//         console.log('users to update length: ', usersToUpdate.length);
//     } catch (err: any) {
//         console.error('Error in checkBeginnerRewardsData:', err.message);
//     }
// }

/**
 * Updates all users' beginner reward data daily. Called by a scheduler every 00:00 UTC.
 *
 * This includes:
 * 1. only updating users whose `daysMissed` + `daysClaimed` < MAX_BEGINNER_REWARD_DAY.
 * 2. resetting `isClaimable` to true every day at 00:00 UTC.
 * 3. add the current day to the user's `daysMissed` if they don't claim the rewards for the day (i.e. `isClaimable` is still true).
 */
export const updateBeginnerRewardsData = async (): Promise<void> => {
    try {
        const users = await UserModel.find({ twitterId: { $ne: null, $exists: true } }).lean();

        // filter out users who are not eligible for beginner rewards
        const eligibleUsers = users.filter((user) => {
            const beginnerRewardData = (user.inGameData.beginnerRewardData as BeginnerRewardData) ?? undefined;
            return beginnerRewardData && beginnerRewardData.daysClaimed.length + beginnerRewardData.daysMissed.length < MAX_BEGINNER_REWARD_DAY;
        });

        const userUpdateOperations: Array<{
            userId: string;
            updateOperations: {
                $pull: {};
                $inc: {};
                $set: {};
                $push: {};
            };
        }> = [];

        for (const user of eligibleUsers) {
            const beginnerRewardData = (user.inGameData?.beginnerRewardData as BeginnerRewardData) ?? undefined;
            
            // Check if beginnerRewardData is defined or not
            if (beginnerRewardData === undefined) {
                continue;
            }

            // Check if beginnerRewardData is claimed for the first time
            if (beginnerRewardData.daysClaimed.length === 0) {
                continue;
            }

            // for users that have `isClaimable` as false, it means they claimed the rewards already.
            // simply convert `isClaimable` to true.
            if (!beginnerRewardData.isClaimable) {
                userUpdateOperations.push({
                    userId: user._id,
                    updateOperations: {
                        $set: {
                            'inGameData.beginnerRewardData.isClaimable': true,
                        },
                        $inc: {},
                        $pull: {},
                        $push: {},
                    },
                });
            } else {
                // if `isClaimable` is true, it means the user missed claiming the rewards for the day.
                // add the current day to `daysMissed`.
                const latestClaimedDay = beginnerRewardData.daysClaimed.length > 0 ? Math.max(...beginnerRewardData.daysClaimed) : 0;
                const latestMissedDay = beginnerRewardData.daysMissed.length > 0 ? Math.max(...beginnerRewardData.daysMissed) : 0;
                const latestDay = Math.max(latestClaimedDay, latestMissedDay);

                userUpdateOperations.push({
                    userId: user._id,
                    updateOperations: {
                        $push: {
                            'inGameData.beginnerRewardData.daysMissed': latestDay + 1,
                        },
                        $inc: {},
                        $set: {},
                        $pull: {},
                    },
                });
            }
        }

        // execute the update operations ($set and $inc, $push and $pull respectively)
        const userUpdatePromisesOne = userUpdateOperations.map(async (op) => {
            return UserModel.updateOne(
                { _id: op.userId },
                {
                    $set: op.updateOperations.$set,
                    $inc: op.updateOperations.$inc,
                }
            );
        });

        const userUpdatePromisesTwo = userUpdateOperations.map(async (op) => {
            return UserModel.updateOne(
                { _id: op.userId },
                {
                    $push: op.updateOperations.$push,
                    $pull: op.updateOperations.$pull,
                }
            );
        });

        await Promise.all(userUpdatePromisesOne);
        await Promise.all(userUpdatePromisesTwo);

        console.log(`(updateBeginnerRewardsData) Updated ${eligibleUsers.length} users' beginner rewards data.`);
    } catch (err: any) {
        console.error('Error in updateBeginnerRewardsData:', err.message);
    }
};

/**
 * (Season 0) Updates and sets the referred user's `hasReachedLevel4` of the referrer's `referredUsersData` to true IF not already true.
 *
 * Additionally, give the referrer their referral rewards to claim if applicable.
 */
export const updateReferredUsersData = async (referrerUserId: string, referredUserUserId: string): Promise<ReturnValue> => {
    try {
        const [referrer, referredUser] = await Promise.all([
            UserModel.findOne({ _id: referrerUserId }).lean(),
            UserModel.findOne({ _id: referredUserUserId }).lean(),
        ]);

        if (!referrer || !referredUser) {
            return {
                status: Status.ERROR,
                message: `(updateReferredUsersData) User not found.`,
            };
        }

        const referrerUpdateOperations = {
            $set: {},
            $inc: {},
            $push: {},
            $pull: {},
        };

        // check if the referrer's `referredUsersData` contains the referred user
        const referredUserIndex = (referrer.referralData.referredUsersData as ReferredUserData[]).findIndex((data) => data.userId === referredUser._id);

        if (referredUserIndex === -1) {
            return {
                status: Status.BAD_REQUEST,
                message: `(updateReferredUsersData) Referred user data not found.`,
            };
        }

        // at this point, the level of the referred user should already be set to level 5 from the parent function.
        // we double check it here just in case.
        if (referredUser.inGameData.level < 5) {
            return {
                status: Status.BAD_REQUEST,
                message: `(updateReferredUsersData) Referred user is not level 5.`,
            };
        }

        if ((referrer.referralData.referredUsersData as ReferredUserData[])[referredUserIndex].hasReachedLevel4) {
            return {
                status: Status.BAD_REQUEST,
                message: `(updateReferredUsersData) Referred user already reached level 5.`,
            }
        }

        // set `hasReachedLevel4` to true
        // NAMING IS `hasReachedLevel4`, but users ARE REQUIRED TO BE LEVEL 5. THIS IS TEMPORARY ONLY.
        referrerUpdateOperations.$set[`referralData.referredUsersData.${referredUserIndex}.hasReachedLevel4`] = true;

        // now check the amount of referred users the referrer has that reached level 5.
        // we add 1 because the set operation for the newest referred user hasn't been executed yet.
        /// NOTE: NAMING IS TEMPORARILY `hasReachedLevel4`, but users are required to be level 5. naming will be fixed later!!!!
        const totalReferredUsersReachedLevel5 =
            (referrer.referralData.referredUsersData as ReferredUserData[]).filter((data) => data.hasReachedLevel4).length + 1;

        // get the milestones for the referral rewards
        const milestones = [0, 1, 3, 5, 10, 20, 50, 100, 200, 300, 500];

        // check the nearest (rounded down milestone) for the total referred users that reached level 5.
        // e.g. if referred users who reached level 5 is 190, then milestone will be 100.
        const milestone = milestones.reduce((prev, curr) => (curr <= totalReferredUsersReachedLevel5 ? curr : prev), milestones[0]);

        let referralRewards: ReferralReward;

        // set the new milestone if it's greater than the current milestone
        if (milestone > (referrer.referralData as ReferralData).level5ReferredUsersLatestMilestone) {
            // ONLY GET referral rewards if a new milestone is reached.
            // get the referral rewards based on the total referred users that reached level 5.
            referralRewards = GET_SEASON_0_REFERRAL_REWARDS(totalReferredUsersReachedLevel5);

            // if any of the rewards aren't 0, update the referrer's `referralData.claimableReferralRewards`
            if (referralRewards.leaderboardPoints !== 0) {
                // NOTE: 250% MULTIPLIER FOR THE FIRST WEEK. THIS WILL BE CHANGED.
                referrerUpdateOperations.$inc['referralData.claimableReferralRewards.leaderboardPoints'] = referralRewards.leaderboardPoints;
            }

            if (referralRewards.xCookies !== 0) {
                // NOTE: 250% MULTIPLIER FOR THE FIRST WEEK. THIS WILL BE CHANGED.
                referrerUpdateOperations.$inc['referralData.claimableReferralRewards.xCookies'] = referralRewards.xCookies;
            }

            referrerUpdateOperations.$set['referralData.level5ReferredUsersLatestMilestone'] = milestone;
        }

        // execute the update operations
        await UserModel.updateOne({ _id: referrerUserId }, referrerUpdateOperations);

        return {
            status: Status.SUCCESS,
            message: `(updateReferredUsersData) Referred user data updated.`,
            data: {
                newReferralRewards: referralRewards,
            },
        };
    } catch (err: any) {
        return {
            status: Status.ERROR,
            message: `(updateReferredUsersData) ${err.message}`,
        };
    }
};

// /**
//  * Updates the referral data of all users.
//  */
// export const updateReferralData = async (): Promise<void> => {
//     try {
//         const users = await UserModel.find({ twitterId: { $ne: null, $exists: true } }).lean();

//         const userUpdateOperations: Array<{
//             userId: string;
//             updateOperations: {
//                 $pull: {};
//                 $inc: {};
//                 $set: {};
//                 $push: {};
//             };
//         }> = [];

//         for (const user of users) {
//             // get the referral data.
//             const referralData = user?.referralData as ReferralData ?? null;

//             if (!referralData) {
//                 continue;
//             }

//             // get the referred users data.
//             const referredUsersData = referralData.referredUsersData as ReferredUserData[] ?? [];

//             // filter out referred users who have reached level 5.
//             const referredUsersReachedLevel5 = referredUsersData.filter((data) => data.hasReachedLevel4);

//             // milestones for the referral rewards
//             const milestones = [0, 1, 3, 5, 10, 20, 50, 100, 200, 300, 500];

//             // check the nearest (rounded down milestone) for the total referred users that reached level 5.
//             // e.g. if referred users who reached level 5 is 190, then milestone will be 100.
//             const milestone = milestones.reduce((prev, curr) => (curr <= referredUsersReachedLevel5.length ? curr : prev), milestones[0]);

//             // get the referral rewards based on the milestone
//             const referralRewards = GET_SEASON_0_REFERRAL_REWARDS(milestone);

//             // if any of the rewards aren't 0, update the user's `referralData.claimableReferralRewards`
//             if (referralRewards.leaderboardPoints !== 0) {
//                 userUpdateOperations.push({
//                     userId: user._id,
//                     updateOperations: {
//                         $inc: {
//                             'referralData.claimableReferralRewards.leaderboardPoints': referralRewards.leaderboardPoints,
//                         },
//                         $set: {},
//                         $pull: {},
//                         $push: {},
//                     },
//                 });
//             }

//             if (referralRewards.xCookies !== 0) {
//                 userUpdateOperations.push({
//                     userId: user._id,
//                     updateOperations: {
//                         $inc: {
//                             'referralData.claimableReferralRewards.xCookies': referralRewards.xCookies,
//                         },
//                         $set: {},
//                         $pull: {},
//                         $push: {},
//                     },
//                 });
//             }


//             // also set the `referralData.level5ReferredUsersLatestMilestone` to `milestone`.
//             userUpdateOperations.push({
//                 userId: user._id,
//                 updateOperations: {
//                     $set: {
//                         'referralData.level5ReferredUsersLatestMilestone': milestone,
//                     },
//                     $inc: {},
//                     $pull: {},
//                     $push: {},
//                 },
//             });
//         }

//         // execute the update operations (divide into $set + $inc and $push + $pull)
//         const userUpdatePromisesOne = userUpdateOperations.map(async (op) => {
//             return UserModel.updateOne({ _id: op.userId }, {
//                 $set: op.updateOperations.$set,
//                 $inc: op.updateOperations.$inc,
//             });
//         });

//         const userUpdatePromisesTwo = userUpdateOperations.map(async (op) => {
//             return UserModel.updateOne({ _id: op.userId }, {
//                 $push: op.updateOperations.$push,
//                 $pull: op.updateOperations.$pull,
//             });
//         });

//         await Promise.all(userUpdatePromisesOne);
//         await Promise.all(userUpdatePromisesTwo);

//         console.log('Referral data updated');
//     } catch (err: any) {
//         console.error('Error in updateReferralData:', err.message);
    
//     }
// }

/**
 * Connects a user to their Discord account.
 */
export const connectToDiscord = async (twitterId: string, profile: ExtendedDiscordProfile): Promise<ReturnValue> => {
    try {
        const user = await UserModel.findOne({ twitterId });
        if (!user) {
            return {
                status: Status.UNAUTHORIZED,
                message: `(connectToDiscord) User is not registered.`,
            };
        }

        // check if the same discord account already connected
        const existedDiscord = await UserModel.findOne({ 'discordProfile.discordId': profile.id, 'twitterId': { $ne: null } });
        if (existedDiscord) {
            return {
                status: Status.BAD_REQUEST,
                message: `(connectToDiscord) User is already connected.`,
            };
        }

        // prevent user to connect to another discord account
        if (!!user.discordProfile?.discordId && user.discordProfile?.discordId !== profile.id) {
            return {
                status: Status.BAD_REQUEST,
                message: `(connectToDiscord) User is already connected.`,
            };
        }

        // merge the account if the user's already registered via BerryBot, if it's existed
        const discordUser = await UserModel.findOne({ 'discordProfile.discordId': profile.id, 'twitterId': null });
        if (discordUser) {
            // get the current xCookies amount from the BerryBot account
            const amount = discordUser.inventory.xCookieData.currentXCookies;

            const cookieDepositIndex = (user.inventory?.xCookieData.extendedXCookieData as ExtendedXCookieData[]).findIndex(
                (data) => data.source === XCookieSource.DISCORD_ENGAGEMENT
            );

            // merge user's xCookies if the Discord engagement source already exists
            if (cookieDepositIndex !== -1) {
                await user.updateOne({
                    $inc: {
                        [`inventory.xCookieData.extendedXCookieData.${cookieDepositIndex}.xCookies`]: amount,
                        'inventory.xCookieData.currentXCookies': amount,
                    },
                });
            } else {
                // add a new entry for Discord engagement xCookies if it doesn't exist
                await user.updateOne({
                    $inc: {
                        'inventory.xCookieData.currentXCookies': amount,
                    },
                    $push: {
                        'inventory.xCookieData.extendedXCookieData': {
                            xCookies: amount,
                            source: XCookieSource.DISCORD_ENGAGEMENT,
                        },
                    },
                });
            }

            // delete the existing BerryBot account to prevent duplication
            await discordUser.deleteOne();
        }

        await user.updateOne({
            $set: {
                discordProfile: {
                    discordId: profile.id,
                    name: profile?.global_name ?? profile.username,
                    username: profile.username,
                    token: profile.discordRefreshToken,
                },
            },
        });

        return {
            status: Status.SUCCESS,
            message: `(connectToDiscord) User connected to Discord successfully.`,
            data: { profile },
        };
    } catch (err: any) {
        return {
            status: Status.ERROR,
            message: `(connectToDiscord) ${err.message}`,
        };
    }
};

/**
 * Disconnects a user's discord account.
 */
export const disconnectFromDiscord = async (twitterId: string): Promise<ReturnValue> => {
    try {
        const user = await UserModel.findOne({ twitterId });
        if (!user) {
            return {
                status: Status.UNAUTHORIZED,
                message: `(disconnectFromDiscord) User is not registered.`,
            };
        }

        // check if user's already connected
        if (!user.discordProfile?.discordId) {
            return {
                status: Status.BAD_REQUEST,
                message: `(disconnectFromDiscord) User is not connected to Discord.`,
            };
        }

        // remove the Discord profile from the user
        user.discordProfile = undefined;
        await user.save();

        return {
            status: Status.SUCCESS,
            message: `(disconnectFromDiscord) User has disconnected from Discord successfully.`,
        };
    } catch (err: any) {
        return {
            status: Status.ERROR,
            message: `(disconnectFromDiscord) ${err.message}`,
        };
    }
};

/**
 * Resets all users' `inventory.xCookieData.weeklyXCookiesSpent` to 0 every week at Sunday 23:59 UTC (called by a scheduler).
 */
export const resetWeeklyXCookiesSpent = async (): Promise<void> => {
    try {
        const users = await UserModel.find({ twitterId: { $ne: null, $exists: true } }).lean();

        const userUpdateOperations: Array<{
            userId: string;
            updateOperations: {
                $pull: {};
                $inc: {};
                $set: {};
                $push: {};
            };
        }> = [];

        for (const user of users) {
            userUpdateOperations.push({
                userId: user._id,
                updateOperations: {
                    $set: {
                        'inventory.xCookieData.weeklyXCookiesSpent': 0,
                    },
                    $inc: {},
                    $pull: {},
                    $push: {},
                },
            });
        }

        // execute the update operations
        const userUpdatePromises = userUpdateOperations.map(async (op) => {
            return UserModel.updateOne({ _id: op.userId }, op.updateOperations);
        });

        await Promise.all(userUpdatePromises);

        console.log('Weekly xCookies spent reset.');
    } catch (err: any) {
        console.error('Error in resetWeeklyXCookiesSpent:', err.message);
    }
};

/**
 * Resets all users' `weeklyAmountConsumed` for each item in `inventory.items` to 0 every week at Sunday 23:59 UTC (called by a scheduler).
 */
export const resetWeeklyItemsConsumed = async (): Promise<void> => {
    try {
        const users = await UserModel.find({ twitterId: { $ne: null, $exists: true } }).lean();

        if (users.length === 0 || !users) {
            return;
        }

        const userUpdateOperations: Array<{
            userId: string;
            $set: {};
        }> = [];

        users.map((user) => {
            const userItems = user.inventory.items as Item[];

            if (userItems.length === 0) {
                return;
            }

            for (const item of userItems) {
                if (!item.weeklyAmountConsumed || item.weeklyAmountConsumed === 0) {
                    continue;
                }

                const itemIndex = userItems.findIndex((i) => i.type === item.type);

                if (itemIndex === -1) {
                    continue;
                }

                userUpdateOperations.push({
                    userId: user._id,
                    $set: { [`inventory.items.${itemIndex}.weeklyAmountConsumed`]: 0 },
                });
            }
        });

        // execute the update operations
        const userUpdatePromises = userUpdateOperations.map(async (op) => {
            return UserModel.updateOne({ _id: op.userId }, op.$set);
        });

        await Promise.all(userUpdatePromises);

        console.log('Weekly items consumed reset.');
    } catch (err: any) {
        console.error('Error in resetWeeklyItemsConsumed:', err.message);
    }
};

export const handlePreRegister = async (twitterId: string, profile?: ExtendedProfile): Promise<ReturnValue> => {
    try {
        const loginType = 'Register';
        const user = await UserModel.findOne({ twitterUsername: profile.username });

        // creates a new raft for the user with the generated user object id
        const { status, message, data } = await createRaft(user._id);

        if (status !== Status.SUCCESS) {
            return {
                status,
                message: `(handlePreRegister) Error from createRaft: ${message}`,
            };
        }

        // get the latest bit ID from the database
        const { status: bitIdStatus, message: bitIdMessage, data: bitIdData } = await getLatestBitId();

        if (bitIdStatus !== Status.SUCCESS) {
            return {
                status: bitIdStatus,
                message: `(handlePreRegister) Error from getLatestBitId: ${bitIdMessage}`,
            };
        }

        const rarity = BitRarity.COMMON;
        const bitType = randomizeBitType();

        const traits = randomizeBitTraits(rarity);

        const bitStatsModifiers = getBitStatsModifiersFromTraits(traits.map((trait) => trait.trait));

        // add a premium common bit to the user's inventory (users get 1 for free when they sign up)
        const { data: bitData, status: bitStatus, message: bitMessage } = await addBitToDatabase({
            bitId: bitIdData?.latestBitId + 1,
            bitType,
            bitNameData: {
                name: bitType,
                lastChanged: 0,
            },
            rarity,
            gender: RANDOMIZE_GENDER(),
            premium: true,
            owner: user._id,
            purchaseDate: Math.floor(Date.now() / 1000),
            obtainMethod: ObtainMethod.SIGN_UP,
            placedIslandId: 0,
            lastRelocationTimestamp: 0,
            currentFarmingLevel: 1, // starts at level 1
            traits,
            farmingStats: {
                ...randomizeFarmingStats(rarity),
                currentEnergy: 50, // set energy to half for tutorial purposes
            },
            bitStatsModifiers,
        });

        if (bitStatus !== Status.SUCCESS) {
            return {
                status: bitStatus,
                message: `(handlePreRegister) Error from addBitToDatabase: ${bitMessage}`,
            };
        }

        // creates the wallet for the user
        const { privateKey, address } = createUserWallet();

        // initialize PlayerEnergy for new user
        const newEnergy: PlayerEnergy = {
            currentEnergy: MAX_ENERGY_CAP,
            maxEnergy: MAX_ENERGY_CAP,
            dailyEnergyPotion: MAX_ENERGY_POTION_CAP,
        };

        const islandStatsModifiers: IslandStatsModifiers = {
            resourceCapModifiers: [],
            gatheringRateModifiers: [],
        };

        // check the bit's traits
        // if it has influential, antagonistic, famous or mannerless, then:
        // if influential, add 1% to gathering rate modifiers of the island
        // if antagonistic, reduce 1% to gathering rate modifiers of the island
        // if famous, add 0.5% to gathering rate modifiers of the island
        // if mannerless, reduce 0.5% to gathering rate modifiers of the island
        if (traits.some((trait) => trait.trait === BitTrait.INFLUENTIAL)) {
            // add 1% to gathering rate modifiers of the island
            const gatheringRateModifier: Modifier = {
                origin: `Bit ID ${bitData.bit.bitId}'s Trait: Influential`,
                value: 1.01,
            };

            islandStatsModifiers.gatheringRateModifiers.push(gatheringRateModifier);
        }

        // if the bit has antagonistic trait
        if (traits.some((trait) => trait.trait === BitTrait.ANTAGONISTIC)) {
            // reduce 1% to gathering rate modifiers of the island
            const gatheringRateModifier: Modifier = {
                origin: `Bit ID ${bitData.bit.bitId}'s Trait: Antagonistic`,
                value: 0.99,
            };

            islandStatsModifiers.gatheringRateModifiers.push(gatheringRateModifier);
        }

        // if the bit has famous trait
        if (traits.some((trait) => trait.trait === BitTrait.FAMOUS)) {
            // add 0.5% to gathering rate modifiers of the island
            const gatheringRateModifier: Modifier = {
                origin: `Bit ID ${bitData.bit.bitId}'s Trait: Famous`,
                value: 1.005,
            };

            islandStatsModifiers.gatheringRateModifiers.push(gatheringRateModifier);
        }

        // if the bit has mannerless trait
        if (traits.some((trait) => trait.trait === BitTrait.MANNERLESS)) {
            // reduce 0.5% to gathering rate modifiers of the island
            const gatheringRateModifier: Modifier = {
                origin: `Bit ID ${bitData.bit.bitId}'s Trait: Mannerless`,
                value: 0.995,
            };

            islandStatsModifiers.gatheringRateModifiers.push(gatheringRateModifier);
        }

        const { status: islandIdStatus, message: islandIdMessage, data: islandIdData } = await getLatestIslandId();
        if (islandIdStatus !== Status.SUCCESS) {
            return {
                status: islandIdStatus,
                message: `(handleTwitterLogin) Error from getLatestIslandId: ${islandIdMessage}`,
            };
        }

        const {
            status: islandStatus,
            message: islandMessage,
            data: islandData,
        } = await addIslandToDatabase({
            islandId: islandIdData?.latestIslandId + 1,
            type: IslandType.PRIMAL_ISLES,
            owner: user._id,
            purchaseDate: Math.floor(Date.now() / 1000),
            obtainMethod: ObtainMethod.SIGN_UP,
            currentLevel: 1,
            placedBitIds: [],
            traits: randomizeIslandTraits(),
            islandResourceStats: {
                baseResourceCap: randomizeBaseResourceCap(IslandType.PRIMAL_ISLES),
                resourcesGathered: [],
                dailyBonusResourcesGathered: 0,
                claimableResources: [],
                gatheringStart: 0,
                gatheringEnd: 0,
                lastClaimed: 0,
                gatheringProgress: 0,
                lastUpdatedGatheringProgress: Math.floor(Date.now() / 1000),
            },
            islandStatsModifiers,
            islandTappingData: ISLAND_TAPPING_REQUIREMENT(1, 1),
        });

        if (islandStatus !== Status.SUCCESS) {
            return {
                status: islandStatus,
                message: `(handleTwitterLogin) Error from createBarrenIsland: ${islandMessage}`,
            };
        }

        await user.updateOne({
            twitterId,
            twitterProfilePicture: profile.photos[0].value ?? '',
            twitterUsername: profile.username,
            twitterDisplayName: profile.displayName,
            createdTimestamp: Math.floor(Date.now() / 1000),
            inviteCodeData: {
                usedStarterCode: user.inviteCodeData.usedStarterCode,
                usedReferralCode: null,
                referrerId: null,
            },
            referralData: {
                referralCode: generateReferralCode(),
                referredUsersData: [],
                claimableReferralRewards: {
                    xCookies: 0,
                    leaderboardPoints: 0,
                },
            },
            wallet: {
                privateKey,
                address,
            },
            secondaryWallets: [],
            openedTweetIdsToday: [],
            inventory: {
                weight: 0,
                maxWeight: MAX_INVENTORY_WEIGHT,
                xCookieData: {
                    currentXCookies: 0,
                    extendedXCookieData: [],
                },
                resources: [],
                items: [
                    {
                        type: BoosterItem['GATHERING_PROGRESS_BOOSTER_1000'],
                        amount: 1,
                    },
                ],
                foods: [
                    {
                        type: FoodType['BURGER'],
                        amount: 1,
                    },
                ],
                raftId: data.raft.raftId,
                islandIds: [islandData.island.islandId],
                bitIds: [bitIdData?.latestBitId + 1],
            },
            inGameData: {
                level: 1,
                energy: newEnergy,
                mastery: {
                    tapping: {
                        level: 1,
                        totalExp: 0,
                        rerollCount: 6,
                    },
                    // empty crafting for now (so it can be more flexible)
                    // crafting: {},
                    // empty berry factory for now (so it can be more flexible)
                    berryFactory: {},
                },
                completedTutorialIds: [],
                beginnerRewardData: {
                    lastClaimedTimestamp: 0,
                    isClaimable: true,
                    daysClaimed: [],
                    daysMissed: [],
                },
                dailyLoginRewardData: {
                    lastClaimedTimestamp: 0,
                    isDailyClaimable: true,
                    consecutiveDaysClaimed: 0,
                },
                squadId: null,
                lastLeftSquad: 0,
                location: POIName.HOME,
                travellingTo: null,
                destinationArrival: 0,
            },
        });

        await placeBit(twitterId, islandData.island.islandId, bitIdData?.latestBitId + 1);

        return {
            status: Status.SUCCESS,
            message: `(handlePreRegister) New user created and free Rafting Bit added to raft.`,
            data: {
                userId: user._id,
                twitterId: user.twitterId,
                loginType: loginType,
            },
        };
    } catch (err: any) {
        return {
            status: Status.ERROR,
            message: `(handlePreRegister) ${err.message}`,
        };
    }
};

/**
 * Consumes an energy potion for a user and updates their energy and optionally islands tapping progress.
 */
export const consumeEnergyPotion = async (
    twitterId: string, 
    tappingProgress?: {islandId: number, currentCaressEnergyMeter: number}[],
): Promise<ReturnValue> => {
    try {
        const userUpdateOperations = {
            $pull: {},
            $inc: {},
            $set: {},
            $push: {},
        };

        let bulkWriteIslandOps: any[] = [];
        let totalTappingProgressEnergyRequired: number = 0;

        const user = await UserModel.findOne({ twitterId }).lean();

        if (!user) {
            return {
                status: Status.ERROR,
                message: `(consumeEnergyPotion) User not found.`
            }
        }
        
        // Destructure user's energy variables
        const { currentEnergy, maxEnergy, dailyEnergyPotion } = user.inGameData.energy as PlayerEnergy;
        console.log(`(consumeEnergyPotion), userId ${user._id} | username ${user.twitterUsername}`);
        console.log('(consumeEnergyPotion), tappingProgress: ', tappingProgress);

        if (dailyEnergyPotion <= 0) {
            return {
                status: Status.ERROR,
                message: `(consumeEnergyPotion) User has no Energy Potion left!`
            }
        }

        if (currentEnergy >= maxEnergy) {
            return {
                status: Status.ERROR,
                message: `(consumeEnergyPotion) User current energy already capped!`
            }
        }

        // If tappingProgress is passed, update islands' current tapping progress
        if (tappingProgress) {
            const islandIds = tappingProgress.map((progress) => progress.islandId);
            const islands = await IslandModel.find({ islandId: { $in: islandIds }, owner: user._id });
            console.log('(consumeEnergyPotion) islands: ', JSON.stringify(islands));

            // Calculate the total energy required for tapping progress
            totalTappingProgressEnergyRequired = tappingProgress.reduce((total, progress) => {
                return total + Math.ceil(progress.currentCaressEnergyMeter / BASE_CARESS_PER_TAPPING) * BASE_ENERGY_PER_TAPPING;
            }, 0);

            // Check if the current energy is enough for the tapping progress
            if (totalTappingProgressEnergyRequired > currentEnergy) {
                console.warn(`(consumeEnergyPotion) User ${user._id} doesn't have enough energy for tappingProgress: ${totalTappingProgressEnergyRequired} > ${currentEnergy}`);
            } else {
                // Prepare bulk write operations for the islands
                bulkWriteIslandOps = tappingProgress.map((progress) => {
                    const island = islands.find((island) => island.islandId === progress.islandId);

                    if (island) {
                        const { caressEnergyMeter, currentCaressEnergyMeter } = island.islandTappingData;
                        const newCurrentCaressEnergyMeter = Math.min(currentCaressEnergyMeter + progress.currentCaressEnergyMeter, caressEnergyMeter);

                        return {
                            updateOne: {
                                filter: { islandId: progress.islandId, owner: user._id },
                                update: { $set: { 'islandTappingData.currentCaressEnergyMeter': newCurrentCaressEnergyMeter } }
                            },
                        };
                    } else {
                        console.warn(`(consumeEnergyPotion) Island with ID ${progress.islandId} not found for User ID: ${user._id}, Username: ${user.twitterUsername}`);
                        return null;
                    }
                }).filter((op) => op !== null);  // Remove null operations
            }
        }

        // Calculate new current energy and new energy potion count
        const energyAfterTapping = currentEnergy >= totalTappingProgressEnergyRequired ? 
            currentEnergy - totalTappingProgressEnergyRequired : 
            currentEnergy;
        const newCurrentEnergy = Math.min(maxEnergy, energyAfterTapping + ENERGY_POTION_RECOVERY);
        const newEnergyPotionCount = Math.max(dailyEnergyPotion - 1, 0);

        // Set the new current energy and daily energy potion count in the update operations
        userUpdateOperations.$set['inGameData.energy.currentEnergy'] = newCurrentEnergy;
        userUpdateOperations.$set['inGameData.energy.dailyEnergyPotion'] = newEnergyPotionCount;

        // Update the user document in the database and islands if there are operations
        const operations: Promise<any>[] = [UserModel.updateOne({ twitterId }, userUpdateOperations)];

        if (bulkWriteIslandOps.length > 0) {
            operations.push(IslandModel.bulkWrite(bulkWriteIslandOps));
        }

        await Promise.all(operations);

        // Return success status and message
        return {
            status: Status.SUCCESS,
            message: `(consumeEnergyPotion) Energy Potion consumed successfully.`,
            data: {
                previousEnergy: energyAfterTapping,
                newEnergy: newCurrentEnergy,
                potionCount: newEnergyPotionCount,
            }
        };
    } catch (err: any) {
        return {
            status: Status.ERROR,
            message: `(consumeEnergyPotion) ${err.message}`,
        };
    }
};

/** 
 * Function to update users' daily energy potion count if it's below the maximum cap
 */
export const updateUserEnergyPotion = async (): Promise<void> => {
    try {
        const users = await UserModel.find({ 'inGameData.energy.dailyEnergyPotion': { $lt: MAX_ENERGY_POTION_CAP } }).lean();
        
        if (users.length === 0 || !users) {
            console.error(`(updateUserEnergyPotion) No users found.`);
            return;
        }

        const bulkWriteOps = users.map(user => {
            // Calculate the new daily energy potion value, ensuring it does not exceed the maximum cap
            const newEnergyPotionCount = Math.min(user.inGameData.energy.dailyEnergyPotion + 1, MAX_ENERGY_POTION_CAP);

            return {
                updateOne: {
                    filter: { _id: user._id },
                    update: {
                        $set: { 'inGameData.energy.dailyEnergyPotion': newEnergyPotionCount }
                    }
                }
            };
        });

        await UserModel.bulkWrite(bulkWriteOps);
        console.log(`(updateUserEnergyPotion), added 1 Energy Potion into ${users.length} Users`);
    } catch (err: any) {
        console.error(`(updateUserEnergyPotion), Error: ${err.message}`);
    }
};

/** 
 * Function to restore all available user currentEnergy back to maximum cap
 */
export const restoreUserCurrentEnergyAndResetReroll = async (): Promise<void> => {
    try {
        // Restore user currentEnergy to the maximum cap
        const usersWithLowEnergy = await UserModel.find({ 'inGameData.energy.currentEnergy': { $lt: MAX_ENERGY_CAP } }).lean();
        const usersWithTappingMastery = await UserModel.find({ 'inGameData.mastery.tapping': { $exists: true } }).lean();

        // Check if there are users with low energy and update them
        if (usersWithLowEnergy.length > 0) {
            const bulkWriteEnergyOps = usersWithLowEnergy.map(user => ({
                updateOne: {
                    filter: { _id: user._id },
                    update: {
                        $set: { 'inGameData.energy.currentEnergy': MAX_ENERGY_CAP }
                    }
                }
            }));
            await UserModel.bulkWrite(bulkWriteEnergyOps);
            console.log(`(restoreUserCurrentEnergyAndResetReroll) Restored energy for ${usersWithLowEnergy.length} users.`);
        } else {
            console.log(`(restoreUserCurrentEnergyAndResetReroll) No users with low energy found.`);
        }

        // Check if there are users with tapping mastery data and reset reroll count
        if (usersWithTappingMastery.length > 0) {
            const bulkWriteRerollOps = usersWithTappingMastery.map(user => {
                const tappingLevel = user.inGameData.mastery.tapping.level;
                const rerollCount = DAILY_REROLL_BONUS_MILESTONE(tappingLevel);
                return {
                    updateOne: {
                        filter: { _id: user._id },
                        update: {
                            $set: { 'inGameData.mastery.tapping.rerollCount': rerollCount }
                        }
                    }
                }
            });
            await UserModel.bulkWrite(bulkWriteRerollOps);
            console.log(`(restoreUserCurrentEnergyAndResetReroll) Reset reroll count for ${usersWithTappingMastery.length} users.`);
        } else {
            console.log(`(restoreUserCurrentEnergyAndResetReroll) No users with tapping mastery data found.`);
        }
    } catch (err: any) {
        console.error(`(restoreUserCurrentEnergyAndResetReroll) Error: ${err.message}`);
    }
};


/**
 * Twitter login logic. Creates a new user or simply log them in if they already exist.
 *
 */
export const handleTelegramLogin = async (telegramUser: TelegramAuthData['user']): Promise<ReturnValue> => {
    try {
        let loginType: 'Register' | 'Login';

        const user = await UserModel.findOne({ $or: [{ twitterId: telegramUser.id, method: 'telegram' }, { 'telegramProfile.telegramId': telegramUser.id }] }).lean();

        // if user doesn't exist, create a new user
        if (!user) {
            console.log(`creating new telegram user: ${telegramUser.id}`)
            // generates a new object id for the user
            const userObjectId = generateObjectId();
            loginType = 'Register';

            // creates a new raft for the user with the generated user object id
            const { status, message, data } = await createRaft(userObjectId);

            if (status !== Status.SUCCESS) {
                return {
                    status,
                    message: `(handleTelegramLogin) Error from createRaft: ${message}`,
                };
            }

            // get the latest bit ID from the database
            const { status: bitIdStatus, message: bitIdMessage, data: bitIdData } = await getLatestBitId();

            if (bitIdStatus !== Status.SUCCESS) {
                return {
                    status: bitIdStatus,
                    message: `(handleTelegramLogin) Error from getLatestBitId: ${bitIdMessage}`,
                };
            }

            const rarity = BitRarity.COMMON;
            const bitType = randomizeBitType();

            const traits = randomizeBitTraits(rarity);

            const bitStatsModifiers = getBitStatsModifiersFromTraits(traits.map((trait) => trait.trait));

            // add a premium common bit to the user's inventory (users get 1 for free when they sign up)
            const {
                status: bitStatus,
                message: bitMessage,
                data: bitData,
            } = await addBitToDatabase({
                bitId: bitIdData?.latestBitId + 1,
                bitType,
                bitNameData: {
                    name: bitType,
                    lastChanged: 0,
                },
                rarity,
                gender: RANDOMIZE_GENDER(),
                owner: userObjectId,
                premium: true,
                purchaseDate: Math.floor(Date.now() / 1000),
                obtainMethod: ObtainMethod.SIGN_UP,
                placedIslandId: 0,
                lastRelocationTimestamp: 0,
                currentFarmingLevel: 1, // starts at level 1
                traits,
                farmingStats: {
                    ...randomizeFarmingStats(rarity),
                    currentEnergy: 50, // set energy to half for tutorial purposes
                },
                bitStatsModifiers,
            });

            if (bitStatus !== Status.SUCCESS) {
                return {
                    status: bitStatus,
                    message: `(handleTelegramLogin) Error from addBitToDatabase: ${bitMessage}`,
                };
            }

            const islandStatsModifiers: IslandStatsModifiers = {
                resourceCapModifiers: [],
                gatheringRateModifiers: [],
            };

            // check the bit's traits
            // if it has influential, antagonistic, famous or mannerless, then:
            // if influential, add 1% to earning and gathering rate modifiers of the island
            // if antagonistic, reduce 1% to earning and gathering rate modifiers of the island
            // if famous, add 0.5% to earning and gathering rate modifiers of the island
            // if mannerless, reduce 0.5% to earning and gathering rate modifiers of the island
            if (traits.some((trait) => trait.trait === BitTrait.INFLUENTIAL)) {
                // add 1% to earning and gathering rate modifiers of the island
                const gatheringRateModifier: Modifier = {
                    origin: `Bit ID ${bitData.bit.bitId}'s Trait: Influential`,
                    value: 1.01,
                };

                islandStatsModifiers.gatheringRateModifiers.push(gatheringRateModifier);
            }

            // if the bit has antagonistic trait
            if (traits.some((trait) => trait.trait === BitTrait.ANTAGONISTIC)) {
                // reduce 1% to earning and gathering rate modifiers of the island
                const gatheringRateModifier: Modifier = {
                    origin: `Bit ID ${bitData.bit.bitId}'s Trait: Antagonistic`,
                    value: 0.99,
                };

                islandStatsModifiers.gatheringRateModifiers.push(gatheringRateModifier);
            }

            // if the bit has famous trait
            if (traits.some((trait) => trait.trait === BitTrait.FAMOUS)) {
                // add 0.5% to earning and gathering rate modifiers of the island
                const gatheringRateModifier: Modifier = {
                    origin: `Bit ID ${bitData.bit.bitId}'s Trait: Famous`,
                    value: 1.005,
                };

                islandStatsModifiers.gatheringRateModifiers.push(gatheringRateModifier);
            }

            // if the bit has mannerless trait
            if (traits.some((trait) => trait.trait === BitTrait.MANNERLESS)) {
                // reduce 0.5% to earning and gathering rate modifiers of the island
                const gatheringRateModifier: Modifier = {
                    origin: `Bit ID ${bitData.bit.bitId}'s Trait: Mannerless`,
                    value: 0.995,
                };

                islandStatsModifiers.gatheringRateModifiers.push(gatheringRateModifier);
            }

            // creates a free primal island for the user
            const { status: islandIdStatus, message: islandIdMessage, data: islandIdData } = await getLatestIslandId();

            if (islandIdStatus !== Status.SUCCESS) {
                return {
                    status: islandIdStatus,
                    message: `(handleTwitterLogin) Error from getLatestIslandId: ${islandIdMessage}`,
                };
            }

            const {
                status: islandStatus,
                message: islandMessage,
                data: islandData,
            } = await addIslandToDatabase({
                islandId: islandIdData?.latestIslandId + 1,
                type: IslandType.PRIMAL_ISLES,
                owner: userObjectId,
                purchaseDate: Math.floor(Date.now() / 1000),
                obtainMethod: ObtainMethod.SIGN_UP,
                currentLevel: 1,
                placedBitIds: [],
                traits: randomizeIslandTraits(),
                islandResourceStats: {
                    baseResourceCap: randomizeBaseResourceCap(IslandType.PRIMAL_ISLES),
                    resourcesGathered: [],
                    dailyBonusResourcesGathered: 0,
                    claimableResources: [],
                    gatheringStart: 0,
                    gatheringEnd: 0,
                    lastClaimed: 0,
                    gatheringProgress: 0,
                    lastUpdatedGatheringProgress: Math.floor(Date.now() / 1000),
                },
                islandStatsModifiers,
                islandTappingData: ISLAND_TAPPING_REQUIREMENT(1, 1),
            });

            if (islandStatus !== Status.SUCCESS) {
                return {
                    status: islandStatus,
                    message: `(handleTwitterLogin) Error from createBarrenIsland: ${islandMessage}`,
                };
            }

            // creates the wallet for the user
            const { privateKey, address } = createUserWallet();

            // initialize PlayerEnergy for new user
            const newEnergy: PlayerEnergy = {
                currentEnergy: MAX_ENERGY_CAP,
                maxEnergy: MAX_ENERGY_CAP,
                dailyEnergyPotion: MAX_ENERGY_POTION_CAP,
            };

            const newUser = new UserModel({
                _id: userObjectId,
                twitterId: telegramUser.id,
                method: 'telegram',
                twitterProfilePicture: 'https://abs.twimg.com/sticky/default_profile_images/default_profile_normal.png',
                twitterUsername: telegramUser.username || telegramUser.id,
                twitterDisplayName: `${telegramUser.first_name} ${telegramUser.last_name}`.trim(),
                createdTimestamp: Math.floor(Date.now() / 1000),
                // invite code data will be null until users input their invite code.
                inviteCodeData: {
                    usedStarterCode: null,
                    usedReferralCode: null,
                    referrerId: null,
                },
                referralData: {
                    referralCode: generateReferralCode(),
                    referredUsersData: [],
                    claimableReferralRewards: {
                        xCookies: 0,
                        leaderboardPoints: 0,
                    },
                },
                wallet: {
                    privateKey,
                    address,
                },
                secondaryWallets: [],
                openedTweetIdsToday: [],
                inventory: {
                    weight: 0,
                    maxWeight: MAX_INVENTORY_WEIGHT,
                    xCookieData: {
                        currentXCookies: 0,
                        extendedXCookieData: [],
                    },
                    resources: [],
                    items: [
                        {
                            type: BoosterItem['GATHERING_PROGRESS_BOOSTER_1000'],
                            amount: 1,
                        },
                    ],
                    bitCosmeticIds: [],
                    foods: [
                        {
                            type: FoodType['BURGER'],
                            amount: 1,
                        },
                    ],
                    raftId: data.raft.raftId,
                    islandIds: [islandData.island.islandId],
                    bitIds: [bitIdData?.latestBitId + 1],
                    diamondData: {
                        currentDiamonds: 0,
                        totalDiamondsSpent: 0,
                        weeklyDiamondsSpent: 0,
                        extendedDiamondData: []
                    }
                },
                inGameData: {
                    level: 1,
                    energy: newEnergy,
                    mastery: {
                        tapping: {
                            level: 1,
                            totalExp: 0,
                            rerollCount: 6,
                        },
                        // empty crafting for now (so it can be more flexible)
                        crafting: {},
                        // empty berry factory for now (so it can be more flexible)
                        berryFactory: {},
                    },
                    completedTutorialIds: [],
                    beginnerRewardData: {
                        lastClaimedTimestamp: 0,
                        isClaimable: true,
                        daysClaimed: [],
                        daysMissed: [],
                    },
                    dailyLoginRewardData: {
                        lastClaimedTimestamp: 0,
                        isDailyClaimable: true,
                        consecutiveDaysClaimed: 0,
                    },
                    squadId: null,
                    lastLeftSquad: 0,
                    location: POIName.HOME,
                    travellingTo: null,
                    destinationArrival: 0,
                },
            });

            await newUser.save();

            // send any necessary mails to the new user (mails with `includeNewUsers` set to true)
            await sendMailsToNewUser(String(telegramUser.id));

            return {
                status: Status.SUCCESS,
                message: `(handleTelegramLogin) New user created.`,
                data: {
                    userId: newUser._id,
                    twitterId: telegramUser.id,
                    loginType: loginType,
                    referralCode: newUser.referralData.referralCode
                },
            };
        } else {
            loginType = 'Login';

            // user exists, return
            return {
                status: Status.SUCCESS,
                message: `(handleTelegramLogin) User found. Logging in.`,
                data: {
                    userId: user._id,
                    twitterId: user.twitterId,
                    loginType: loginType,
                    referralCode: user.referralData.referralCode
                },
            };
        }
    } catch (err: any) {
        return {
            status: Status.ERROR,
            message: `(handleTelegramLogin) ${err.message}`,
        };
    }
};

export const updateLoginStreak = async (twitterId: string): Promise<ReturnValue> => {
    try {
        const user = await UserModel.findOne({ twitterId }).lean();

        if (!user) {
            return {
                status: Status.ERROR,
                message: `(updateLoginStreak) User not found.`,
            };
        }

        const currentTimestamp = Date.now();

        let streak = user.inGameData.loginStreak ?? 0;
        const lastLoginTimestamp = user.inGameData.lastLoginTimestamp ?? 0;

        const now = new Date();
        const utcTime = now.getTime() + (now.getTimezoneOffset() * 60000);
        const estTime = new Date(utcTime + (3600000 * -5)); // EST is UTC-5

        const currentDate = estTime.toDateString();
        estTime.setHours(7, 0, 0, 0); // set the time to 7 AM EST
        const resetTimestamp = estTime.getTime();

        const lastLoginDate = new Date(lastLoginTimestamp).toDateString();

        if (currentDate !== lastLoginDate && currentTimestamp >= resetTimestamp) {
            streak = 0; // Reset streak if the login is after 7 AM EST and it's a new day
        } else {
            streak += 1; // Increment streak
        }

        // Update user in database
        await UserModel.updateOne({ twitterId }, {
            $set: {
                inGameData: {
                    ...user.inGameData,
                    lastLoginTimestamp: currentTimestamp,
                    loginStreak: streak,
                }
            }
        });

        return {
            status: Status.SUCCESS,
            message: `(updateLoginStreak) Login streak updated.`,
            data: {
                inGameData: user.inGameData,
            },
        };
    } catch (err: any) {
        return {
            status: Status.ERROR,
            message: `(updateLoginStreak) ${err.message}`,
        };
    }
}

/**
 * Connect existing Twitter account to Telegram
 */
export const handleTelegramConnect = async (twitterId: string, telegramUser: TelegramAuthData['user'], confirm?: boolean): Promise<ReturnValue> => {
    try {
        const user = await UserModel.findOne({ twitterId });

        if (!user) {
            return {
                status: Status.ERROR,
                message: `(handleTelegramConnect) User not found.`,
            };
        }

        if (user.telegramProfile) {
            return {
                status: Status.ERROR,
                message: `(handleTelegramConnect) You've already connected to Telegram.`,
            };
        }

        // prevent user that logged in using telegram to connect
        if (user.method === 'telegram') {
            return {
                status: Status.ERROR,
                message: `(handleTelegramConnect) Cannot connect the account because it was logged in via Telegram.`,
            };
        }

        // check if the telegram account already connected to another account
        const isConnected = await UserModel.findOne({ 'telegramProfile.telegramId': telegramUser.id });
        if (isConnected) {
            return {
                status: Status.ERROR,
                message: `(handleTelegramConnect) Telegram account already connected to another user.`,
            };
        }

        // check if the telegram account already registered via telegram
        const registeredTelegram = await UserModel.findOne({ twitterId: telegramUser.id, method: 'telegram' });
        if (registeredTelegram && !confirm) {
            return {
                status: Status.ERROR,
                message: `(handleTelegramConnect) Telegram account already registered.`,
                data: {
                    needConfirmation: true
                }
            };
        } else {
            // if the user's confirmed then delete the existed telegram account
            await registeredTelegram.deleteOne();
        }

        // assign telegram profile to the account
        await user.updateOne({
            telegramProfile: {
                telegramId: telegramUser.id,
                name: `${telegramUser.first_name} ${telegramUser.last_name}`.trim(),
                username: telegramUser.username || telegramUser.id,
            }
        })

        return {
            status: Status.SUCCESS,
            message: `(handleTelegramConnect) Telegram account connected successfully.`,
        };
    } catch (err: any) {
        return {
            status: Status.ERROR,
            message: `(handleTelegramConnect) ${err.message}`,
        };
    }
}

/**
 * Handle line session
 */
export const handleLineLogin = async (profile: LineProfile) => {
    try {
        const user = await UserModel.findOne({ twitterId: profile.userId }).lean();

        // if the user exist then send the correct credential
        if (user) {
            // user exists, return
            return {
                status: Status.SUCCESS,
                message: `(handleLineLogin) User found. Logging in.`,
                data: {
                    userId: user._id,
                    twitterId: user.twitterId,
                    loginType: 'Login',
                    referralCode: user.referralData.referralCode
                },
            };
        }

        // create a new user if the user not found in the database
        const newUserResult = await createNewUser({
            id: profile.userId,
            name: profile.displayName,
            profilePicture: profile.pictureUrl || 'https://abs.twimg.com/sticky/default_profile_images/default_profile_normal.png',
            username: profile.displayName,
            method: 'line'
        });

        if (newUserResult.status !== Status.SUCCESS) {
            throw new Error(newUserResult.message);
        }

        const newUser = newUserResult.data.newUser as User;

        return {
            status: Status.SUCCESS,
            message: `(handleLineLogin) New user created.`,
            data: {
                userId: newUser._id,
                twitterId: newUser.twitterId,
                loginType: 'Register',
            },
        };
    } catch (err: any) {
        return {
            status: Status.ERROR,
            message: `(handleLineLogin) ${err.message}`,
        };
    }
}

/**
 * Get user by their wallet address
 */
export const getUserByWallet = async (address: string): Promise<ReturnValue<{ user: User }>> => {
    try {
        const user = await UserModel.findOne({ 'secondaryWallets.address': address }).lean();
        if (!user) {
            return {
                status: Status.ERROR,
                message: `(getUserByWallet) User not found`,
            };
        }

        return {
            status: Status.SUCCESS,
            message: `(getUserByWallet) User fetched.`,
            data: {
                user: user as User,
            },
        };
    } catch (err: any) {
        return {
            status: Status.ERROR,
            message: `(getUserByWallet) ${err.message}`,
        };
    }
}

/**
 * Fetches the latest user id from the database.
 */
export const getUserId = async (): Promise<ReturnValue<{ userId: number | string }>> => {
    try {
        const userId = await redis.get('counter.userId');

        // check if the userId was already set in Redis
        if (!userId) {
            // use document count as the new id
            const latestUser = await UserModel.countDocuments();

            // set the counter to the latest user
            await redis.set('counter.userId', latestUser ?? 0);
        }

        // increment the user id counter
        const nextUserId = await redis.incr('counter.userId');

        return {
            status: Status.SUCCESS,
            message: `(getUserId) Latest user id fetched.`,
            data: {
                userId: nextUserId ?? 0,
            },
        };
    } catch (err: any) {        
        return {
            status: Status.ERROR,
            message: `(getUserId) Error: ${err.message}`,
        };
    }
}

/**
 * Login using their address
 */
export const handleAddressLogin = async (address: string, message: string, signature: string) => {
    try {
        // const signatureResult = await recoverFromMessage(address, message, signature);

        // verify that the address is owned by the user
<<<<<<< HEAD
        if (signatureResult.status !== Status.SUCCESS) {
            throw new Error('(handleAddressLogin) Invalid signature');
        }
=======
        // if (signatureResult.status !== Status.SUCCESS) {
        //     throw new Error('Invalid signature');
        // }
>>>>>>> 8d3fb0c8

        const user = await UserModel.findOne({ $or: [{ 'wallet.address': address }, { 'secondaryWallets.address': address }] });

        // if the user exist then send the correct credential
        if (user) {
            return {
                status: Status.SUCCESS,
                message: `(handleLineLogin) User found. Logging in.`,
                data: {
                    userId: user._id,
                    twitterId: user.twitterId,
                    loginType: 'Login',
                    referralCode: user.referralData.referralCode
                },
            };
        }

        const uid = generateObjectId();
        const { data: { userId } } = await getUserId();

        // create a new user if the user not found in the database
        const newUserResult = await createNewUser({
            id: uid,
            name: `user_${userId}`,
            profilePicture: 'https://abs.twimg.com/sticky/default_profile_images/default_profile_normal.png',
            username: `user_${userId}`,
            method: 'line'
        });

        await linkSecondaryWallet(uid, address, 'line', message, signature as any);

        if (newUserResult.status !== Status.SUCCESS) {
            throw new Error(newUserResult.message);
        }

        const newUser = newUserResult.data.newUser as User;

        return {
            status: Status.SUCCESS,
            message: `(handleAddressLogin) New user created.`,
            data: {
                userId: newUser._id,
                twitterId: newUser.twitterId,
                loginType: 'Register',
            },
        };
    } catch (err: any) {
        return {
            status: Status.ERROR,
            message: `(handleAddressLogin) ${err.message}`,
        };
    }
}<|MERGE_RESOLUTION|>--- conflicted
+++ resolved
@@ -3578,18 +3578,12 @@
  */
 export const handleAddressLogin = async (address: string, message: string, signature: string) => {
     try {
-        // const signatureResult = await recoverFromMessage(address, message, signature);
+        const signatureResult = await recoverFromMessage(address, message, signature);
 
         // verify that the address is owned by the user
-<<<<<<< HEAD
         if (signatureResult.status !== Status.SUCCESS) {
             throw new Error('(handleAddressLogin) Invalid signature');
         }
-=======
-        // if (signatureResult.status !== Status.SUCCESS) {
-        //     throw new Error('Invalid signature');
-        // }
->>>>>>> 8d3fb0c8
 
         const user = await UserModel.findOne({ $or: [{ 'wallet.address': address }, { 'secondaryWallets.address': address }] });
 
